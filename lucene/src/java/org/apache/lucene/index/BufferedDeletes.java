--- conflicted
+++ resolved
@@ -30,37 +30,6 @@
 import org.apache.lucene.util.RamUsageEstimator;
 import org.apache.lucene.index.BufferedDeletesStream.QueryAndLimit;
 
-<<<<<<< HEAD
-/** Holds a {@link SegmentDeletes} for each segment in the
- *  index. */
-
-class BufferedDeletes {
-
-  // Deletes for all flushed/merged segments:
-  private final Map<SegmentInfo,SegmentDeletes> deletesMap = new HashMap<SegmentInfo,SegmentDeletes>();
-
-  // used only by assert
-  private Term lastDeleteTerm;
-
-  private PrintStream infoStream;
-  private final AtomicLong bytesUsed = new AtomicLong();
-  private final AtomicInteger numTerms = new AtomicInteger();
-  private final int messageID;
-
-  public BufferedDeletes(int messageID) {
-    this.messageID = messageID;
-  }
-
-  private synchronized void message(String message) {
-    if (infoStream != null) {
-      infoStream.println("BD " + messageID + " [" + new Date() + "; " + Thread.currentThread().getName() + "]: BD " + message);
-    }
-  }
-
-  public synchronized void setInfoStream(PrintStream infoStream) {
-    this.infoStream = infoStream;
-  }
-=======
 /* Holds buffered deletes, by docID, term or query for a
  * single segment. This is used to hold buffered pending
  * deletes against the to-be-flushed segment.  Once the
@@ -70,7 +39,6 @@
 // NOTE: we are sync'd by BufferedDeletes, ie, all access to
 // instances of this class is via sync'd methods on
 // BufferedDeletes
->>>>>>> 26f104d3
 
 class BufferedDeletes {
 
@@ -114,38 +82,8 @@
     if (sortTerms) {
       terms = new TreeMap<Term,Integer>();
     } else {
-<<<<<<< HEAD
-      final SegmentDeletes deletes = getDeletes(info);
-      bytesUsed.addAndGet(-deletes.bytesUsed.get());
-      deletes.update(newDeletes, noLimit);
-      bytesUsed.addAndGet(deletes.bytesUsed.get());
-    }
-    if (infoStream != null) {
-      message("push deletes seg=" + info + " dels=" + getDeletes(info));
-    }
-    assert checkDeleteStats();
-  }
-
-  public synchronized void clear() {
-    deletesMap.clear();
-    numTerms.set(0);
-    bytesUsed.set(0);
-  }
-
-  synchronized boolean any() {
-    return bytesUsed.get() != 0;
-  }
-
-  public int numTerms() {
-    return numTerms.get();
-  }
-
-  public long bytesUsed() {
-    return bytesUsed.get();
-=======
       terms = new HashMap<Term,Integer>();
     }
->>>>>>> 26f104d3
   }
 
   @Override
@@ -159,120 +97,15 @@
       if (numTermDeletes.get() != 0) {
         s += " " + numTermDeletes.get() + " deleted terms (unique count=" + terms.size() + ")";
       }
-<<<<<<< HEAD
-    } else if (infoStream != null) {
-      message("commitMerge done: no new deletions");
-    }
-    assert !anyDeletes(merge.segments.range(0, merge.segments.size()-1));
-    assert checkDeleteStats();
-  }
-
-  synchronized void clear(SegmentDeletes deletes) {
-    deletes.clear();
-  }
-
-  public synchronized boolean applyDeletes(IndexWriter.ReaderPool readerPool, SegmentInfos segmentInfos, SegmentInfos applyInfos) throws IOException {
-    if (!any()) {
-      return false;
-    }
-    final long t0 = System.currentTimeMillis();
-
-    if (infoStream != null) {
-      message("applyDeletes: applyInfos=" + applyInfos + "; index=" + segmentInfos);
-    }
-
-    assert checkDeleteStats();
-
-    assert applyInfos.size() > 0;
-
-    boolean any = false;
-
-    final SegmentInfo lastApplyInfo = applyInfos.lastElement();
-    final int lastIdx = segmentInfos.indexOf(lastApplyInfo);
-
-    final SegmentInfo firstInfo = applyInfos.firstElement();
-    final int firstIdx = segmentInfos.indexOf(firstInfo);
-
-    // applyInfos must be a slice of segmentInfos
-    assert lastIdx - firstIdx + 1 == applyInfos.size();
-
-    // iterate over all segment infos backwards
-    // coalesceing deletes along the way
-    // when we're at or below the last of the
-    // segments to apply to, start applying the deletes
-    // we traverse up to the first apply infos
-    SegmentDeletes coalescedDeletes = null;
-    boolean hasDeletes = false;
-    for (int segIdx=segmentInfos.size()-1; segIdx >= firstIdx; segIdx--) {
-      final SegmentInfo info = segmentInfos.info(segIdx);
-      final SegmentDeletes deletes = deletesMap.get(info);
-      assert deletes == null || deletes.any();
-
-      if (deletes == null && coalescedDeletes == null) {
-        continue;
-=======
       if (queries.size() != 0) {
         s += " " + queries.size() + " deleted queries";
->>>>>>> 26f104d3
       }
       if (docIDs.size() != 0) {
         s += " " + docIDs.size() + " deleted docIDs";
       }
-<<<<<<< HEAD
-
-      hasDeletes |= deletes != null;
-
-      if (segIdx <= lastIdx && hasDeletes) {
-
-        final long delCountInc = applyDeletes(readerPool, info, coalescedDeletes, deletes);
-
-        if (delCountInc != 0) {
-          any = true;
-        }
-        if (infoStream != null) {
-          message("deletes touched " + delCountInc + " docIDs");
-        }
-
-        if (deletes != null) {
-          // we've applied doc ids, and they're only applied
-          // on the current segment
-          bytesUsed.addAndGet(-deletes.docIDs.size() * SegmentDeletes.BYTES_PER_DEL_DOCID);
-          deletes.clearDocIDs();
-        }
-      }
-
-      // now coalesce at the max limit
-      if (deletes != null) {
-        if (coalescedDeletes == null) {
-          coalescedDeletes = new SegmentDeletes();
-        }
-        // TODO: we could make this single pass (coalesce as
-        // we apply the deletes
-        coalescedDeletes.update(deletes, true);
-      }
-    }
-
-    // move all deletes to segment just before our merge.
-    if (firstIdx > 0) {
-
-      SegmentDeletes mergedDeletes = null;
-      // TODO: we could also make this single pass
-      for (SegmentInfo info : applyInfos) {
-        final SegmentDeletes deletes = deletesMap.get(info);
-        if (deletes != null) {
-          assert deletes.any();
-          if (mergedDeletes == null) {
-            mergedDeletes = getDeletes(segmentInfos.info(firstIdx-1));
-            numTerms.addAndGet(-mergedDeletes.numTermDeletes.get());
-            assert numTerms.get() >= 0;
-            bytesUsed.addAndGet(-mergedDeletes.bytesUsed.get());
-            assert bytesUsed.get() >= 0;
-          }
-=======
       if (bytesUsed.get() != 0) {
         s += " bytesUsed=" + bytesUsed.get();
       }
->>>>>>> 26f104d3
 
       return s;
     }
@@ -298,30 +131,9 @@
       queries.put(query, MAX_INT);
     }
 
-<<<<<<< HEAD
-    assert checkDeleteStats();
-    assert applyInfos != segmentInfos || !any();
-
-    if (infoStream != null) {
-      message("applyDeletes took " + (System.currentTimeMillis()-t0) + " msec");
-    }
-    return any;
-  }
-
-  private synchronized long applyDeletes(IndexWriter.ReaderPool readerPool,
-                                            SegmentInfo info,
-                                            SegmentDeletes coalescedDeletes,
-                                            SegmentDeletes segmentDeletes) throws IOException {
-    assert readerPool.infoIsLive(info);
-
-    assert coalescedDeletes == null || coalescedDeletes.docIDs.size() == 0;
-
-    long delCount = 0;
-=======
     // docIDs never move across segments and the docIDs
     // should already be cleared
   }
->>>>>>> 26f104d3
 
   void update(FrozenBufferedDeletes in) {
     numTermDeletes.addAndGet(in.numTermDeletes);
@@ -332,78 +144,12 @@
       }
       terms.put(term, MAX_INT);
     }
-<<<<<<< HEAD
-    return delCount;
-  }
-
-  private synchronized long applyDeletes(SegmentDeletes deletes, SegmentReader reader) throws IOException {
-
-    long delCount = 0;
-
-    assert checkDeleteTerm(null);
-
-    if (deletes.terms.size() > 0) {
-      Fields fields = reader.fields();
-      if (fields == null) {
-        // This reader has no postings
-        return 0;
-      }
-
-      TermsEnum termsEnum = null;
-
-      String currentField = null;
-      DocsEnum docs = null;
-
-      for (Entry<Term,Integer> entry: deletes.terms.entrySet()) {
-        Term term = entry.getKey();
-        // Since we visit terms sorted, we gain performance
-        // by re-using the same TermsEnum and seeking only
-        // forwards
-        if (term.field() != currentField) {
-          assert currentField == null || currentField.compareTo(term.field()) < 0;
-          currentField = term.field();
-          Terms terms = fields.terms(currentField);
-          if (terms != null) {
-            termsEnum = terms.iterator();
-          } else {
-            termsEnum = null;
-          }
-        }
-
-        if (termsEnum == null) {
-          continue;
-        }
-        assert checkDeleteTerm(term);
-
-        if (termsEnum.seek(term.bytes(), false) == TermsEnum.SeekStatus.FOUND) {
-          DocsEnum docsEnum = termsEnum.docs(reader.getDeletedDocs(), docs);
-
-          if (docsEnum != null) {
-            docs = docsEnum;
-            final int limit = entry.getValue();
-            while (true) {
-              final int docID = docs.nextDoc();
-              if (docID == DocsEnum.NO_MORE_DOCS || docID >= limit) {
-                break;
-              }
-              reader.deleteDocument(docID);
-              // TODO: we could/should change
-              // reader.deleteDocument to return boolean
-              // true if it did in fact delete, because here
-              // we could be deleting an already-deleted doc
-              // which makes this an upper bound:
-              delCount++;
-            }
-          }
-        }
-=======
 
     for(int queryIdx=0;queryIdx<in.queries.length;queryIdx++) {
       final Query query = in.queries[queryIdx];
       if (!queries.containsKey(query)) {
         // only incr bytesUsed if this query wasn't already buffered:
         bytesUsed.addAndGet(BYTES_PER_DEL_QUERY);
->>>>>>> 26f104d3
       }
       queries.put(query, MAX_INT);
     }
@@ -435,42 +181,18 @@
       return;
     }
 
-<<<<<<< HEAD
-    return delCount;
-  }
-
-  public synchronized SegmentDeletes getDeletes(SegmentInfo info) {
-    SegmentDeletes deletes = deletesMap.get(info);
-    if (deletes == null) {
-      deletes = new SegmentDeletes();
-      deletesMap.put(info, deletes);
-=======
     terms.put(term, Integer.valueOf(docIDUpto));
     numTermDeletes.incrementAndGet();
     if (current == null) {
       bytesUsed.addAndGet(BYTES_PER_DEL_TERM + term.bytes.length);
->>>>>>> 26f104d3
-    }
-  }
-
-<<<<<<< HEAD
-  public synchronized void remove(SegmentInfos infos) {
-    assert infos.size() > 0;
-    for (SegmentInfo info : infos) {
-      SegmentDeletes deletes = deletesMap.get(info);
-      if (deletes != null) {
-        bytesUsed.addAndGet(-deletes.bytesUsed.get());
-        assert bytesUsed.get() >= 0: "bytesUsed=" + bytesUsed;
-        numTerms.addAndGet(-deletes.numTermDeletes.get());
-        assert numTerms.get() >= 0: "numTerms=" + numTerms;
-        deletesMap.remove(info);
-=======
+    }
+  }
+
   public Iterable<Term> termsIterable() {
     return new Iterable<Term>() {
       // @Override -- not until Java 1.6
       public Iterator<Term> iterator() {
         return terms.keySet().iterator();
->>>>>>> 26f104d3
       }
     };
   }
@@ -515,23 +237,8 @@
     bytesUsed.addAndGet(-docIDs.size()*BYTES_PER_DEL_DOCID);
     docIDs.clear();
   }
-<<<<<<< HEAD
-
-  // only for assert
-  private boolean checkDeleteStats() {
-    int numTerms2 = 0;
-    long bytesUsed2 = 0;
-    for(SegmentDeletes deletes : deletesMap.values()) {
-      numTerms2 += deletes.numTermDeletes.get();
-      bytesUsed2 += deletes.bytesUsed.get();
-    }
-    assert numTerms2 == numTerms.get(): "numTerms2=" + numTerms2 + " vs " + numTerms.get();
-    assert bytesUsed2 == bytesUsed.get(): "bytesUsed2=" + bytesUsed2 + " vs " + bytesUsed;
-    return true;
-=======
   
   boolean any() {
     return terms.size() > 0 || docIDs.size() > 0 || queries.size() > 0;
->>>>>>> 26f104d3
   }
 }