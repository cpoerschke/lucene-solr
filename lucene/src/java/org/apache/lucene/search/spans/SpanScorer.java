--- conflicted
+++ resolved
@@ -35,21 +35,11 @@
 
   protected int doc;
   protected float freq;
-<<<<<<< HEAD
-  protected final Similarity similarity;
-  protected final Similarity.SloppyDocScorer docScorer;
-  
-  protected SpanScorer(Spans spans, Weight weight, Similarity similarity, Similarity.SloppyDocScorer docScorer)
-  throws IOException {
-    super(weight);
-    this.similarity = similarity;
-=======
   protected final Similarity.SloppyDocScorer docScorer;
   
   protected SpanScorer(Spans spans, Weight weight, Similarity.SloppyDocScorer docScorer)
   throws IOException {
     super(weight);
->>>>>>> ee46aba2
     this.docScorer = docScorer;
     this.spans = spans;
 
