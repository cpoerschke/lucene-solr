package org.apache.lucene.index;

/*
 * Licensed to the Apache Software Foundation (ASF) under one or more
 * contributor license agreements.  See the NOTICE file distributed with
 * this work for additional information regarding copyright ownership.
 * The ASF licenses this file to You under the Apache License, Version 2.0
 * (the "License"); you may not use this file except in compliance with
 * the License.  You may obtain a copy of the License at
 *
 *     http://www.apache.org/licenses/LICENSE-2.0
 *
 * Unless required by applicable law or agreed to in writing, software
 * distributed under the License is distributed on an "AS IS" BASIS,
 * WITHOUT WARRANTIES OR CONDITIONS OF ANY KIND, either express or implied.
 * See the License for the specific language governing permissions and
 * limitations under the License.
 */

import java.io.IOException;
import java.io.Reader;
import java.io.StringReader;
import java.util.ArrayList;
import java.util.Arrays;
import java.util.HashMap;
import java.util.HashSet;
import java.util.Iterator;
import java.util.List;
import java.util.Random;
import java.util.Set;

import org.apache.lucene.analysis.*;
import org.apache.lucene.analysis.tokenattributes.CharTermAttribute;
import org.apache.lucene.analysis.tokenattributes.PositionIncrementAttribute;
import org.apache.lucene.codecs.Codec;
import org.apache.lucene.codecs.simpletext.SimpleTextCodec;
import org.apache.lucene.document.Document;
import org.apache.lucene.document.Field;
import org.apache.lucene.document.FieldType;
import org.apache.lucene.document.StoredField;
import org.apache.lucene.document.StringField;
import org.apache.lucene.document.TextField;
import org.apache.lucene.index.FieldInfo.IndexOptions;
import org.apache.lucene.index.IndexWriterConfig.OpenMode;
import org.apache.lucene.search.DocIdSetIterator;
import org.apache.lucene.search.FieldCache;
import org.apache.lucene.search.IndexSearcher;
import org.apache.lucene.search.ScoreDoc;
import org.apache.lucene.search.TermQuery;
import org.apache.lucene.store.AlreadyClosedException;
import org.apache.lucene.store.Directory;
import org.apache.lucene.store.IndexOutput;
import org.apache.lucene.store.Lock;
import org.apache.lucene.store.LockFactory;
import org.apache.lucene.store.LockObtainFailedException;
import org.apache.lucene.store.MockDirectoryWrapper;
import org.apache.lucene.store.NoLockFactory;
import org.apache.lucene.store.RAMDirectory;
import org.apache.lucene.store.SimpleFSLockFactory;
import org.apache.lucene.store.SingleInstanceLockFactory;
import org.apache.lucene.util.Bits;
import org.apache.lucene.util.BytesRef;
import org.apache.lucene.util.IOUtils;
import org.apache.lucene.util.LuceneTestCase;
import org.apache.lucene.util.ThreadInterruptedException;
import org.apache.lucene.util._TestUtil;
import org.apache.lucene.util.packed.PackedInts;
import org.junit.Test;

public class TestIndexWriter extends LuceneTestCase {

    private static final FieldType storedTextType = new FieldType(TextField.TYPE_NOT_STORED);
    public void testDocCount() throws IOException {
        Directory dir = newDirectory();

        IndexWriter writer = null;
        IndexReader reader = null;
        int i;

        long savedWriteLockTimeout = IndexWriterConfig.getDefaultWriteLockTimeout();
        try {
          IndexWriterConfig.setDefaultWriteLockTimeout(2000);
          assertEquals(2000, IndexWriterConfig.getDefaultWriteLockTimeout());
          writer  = new IndexWriter(dir, newIndexWriterConfig( TEST_VERSION_CURRENT, new MockAnalyzer(random())));
        } finally {
          IndexWriterConfig.setDefaultWriteLockTimeout(savedWriteLockTimeout);
        }

        // add 100 documents
        for (i = 0; i < 100; i++) {
            addDocWithIndex(writer,i);
        }
        assertEquals(100, writer.maxDoc());
        writer.close();

        // delete 40 documents
        writer = new IndexWriter(dir, newIndexWriterConfig(TEST_VERSION_CURRENT, new MockAnalyzer(random())).setMergePolicy(NoMergePolicy.NO_COMPOUND_FILES));
        for (i = 0; i < 40; i++) {
            writer.deleteDocuments(new Term("id", ""+i));
        }
        writer.close();

        reader = DirectoryReader.open(dir);
        assertEquals(60, reader.numDocs());
        reader.close();

        // merge the index down and check that the new doc count is correct
        writer = new IndexWriter(dir, newIndexWriterConfig( TEST_VERSION_CURRENT, new MockAnalyzer(random())));
        assertEquals(60, writer.numDocs());
        writer.forceMerge(1);
        assertEquals(60, writer.maxDoc());
        assertEquals(60, writer.numDocs());
        writer.close();

        // check that the index reader gives the same numbers.
        reader = DirectoryReader.open(dir);
        assertEquals(60, reader.maxDoc());
        assertEquals(60, reader.numDocs());
        reader.close();

        // make sure opening a new index for create over
        // this existing one works correctly:
        writer = new IndexWriter(dir, newIndexWriterConfig( TEST_VERSION_CURRENT, new MockAnalyzer(random())).setOpenMode(OpenMode.CREATE));
        assertEquals(0, writer.maxDoc());
        assertEquals(0, writer.numDocs());
        writer.close();
        dir.close();
    }

    static void addDoc(IndexWriter writer) throws IOException
    {
        Document doc = new Document();
        doc.add(newTextField("content", "aaa", Field.Store.NO));
        writer.addDocument(doc);
    }

    static void addDocWithIndex(IndexWriter writer, int index) throws IOException
    {
        Document doc = new Document();
        doc.add(newField("content", "aaa " + index, storedTextType));
        doc.add(newField("id", "" + index, storedTextType));
        writer.addDocument(doc);
    }



    public static void assertNoUnreferencedFiles(Directory dir, String message) throws IOException {
      String[] startFiles = dir.listAll();
      new IndexWriter(dir, new IndexWriterConfig(TEST_VERSION_CURRENT, new MockAnalyzer(random()))).rollback();
      String[] endFiles = dir.listAll();

      Arrays.sort(startFiles);
      Arrays.sort(endFiles);

      if (!Arrays.equals(startFiles, endFiles)) {
        fail(message + ": before delete:\n    " + arrayToString(startFiles) + "\n  after delete:\n    " + arrayToString(endFiles));
      }
    }

    static String arrayToString(String[] l) {
      String s = "";
      for(int i=0;i<l.length;i++) {
        if (i > 0) {
          s += "\n    ";
        }
        s += l[i];
      }
      return s;
    }

    // Make sure we can open an index for create even when a
    // reader holds it open (this fails pre lock-less
    // commits on windows):
    public void testCreateWithReader() throws IOException {
      Directory dir = newDirectory();

      // add one document & close writer
      IndexWriter writer = new IndexWriter(dir, newIndexWriterConfig( TEST_VERSION_CURRENT, new MockAnalyzer(random())));
      addDoc(writer);
      writer.close();

      // now open reader:
      IndexReader reader = DirectoryReader.open(dir);
      assertEquals("should be one document", reader.numDocs(), 1);

      // now open index for create:
      writer = new IndexWriter(dir, newIndexWriterConfig( TEST_VERSION_CURRENT, new MockAnalyzer(random())).setOpenMode(OpenMode.CREATE));
      assertEquals("should be zero documents", writer.maxDoc(), 0);
      addDoc(writer);
      writer.close();

      assertEquals("should be one document", reader.numDocs(), 1);
      IndexReader reader2 = DirectoryReader.open(dir);
      assertEquals("should be one document", reader2.numDocs(), 1);
      reader.close();
      reader2.close();

      dir.close();
    }

    public void testChangesAfterClose() throws IOException {
        Directory dir = newDirectory();

        IndexWriter writer = null;

        writer  = new IndexWriter(dir, newIndexWriterConfig( TEST_VERSION_CURRENT, new MockAnalyzer(random())));
        addDoc(writer);

        // close
        writer.close();
        try {
          addDoc(writer);
          fail("did not hit AlreadyClosedException");
        } catch (AlreadyClosedException e) {
          // expected
        }
        dir.close();
    }



    public void testIndexNoDocuments() throws IOException {
      Directory dir = newDirectory();
      IndexWriter writer  = new IndexWriter(dir, newIndexWriterConfig( TEST_VERSION_CURRENT, new MockAnalyzer(random())));
      writer.commit();
      writer.close();

      IndexReader reader = DirectoryReader.open(dir);
      assertEquals(0, reader.maxDoc());
      assertEquals(0, reader.numDocs());
      reader.close();

      writer  = new IndexWriter(dir, newIndexWriterConfig( TEST_VERSION_CURRENT, new MockAnalyzer(random())).setOpenMode(OpenMode.APPEND));
      writer.commit();
      writer.close();

      reader = DirectoryReader.open(dir);
      assertEquals(0, reader.maxDoc());
      assertEquals(0, reader.numDocs());
      reader.close();
      dir.close();
    }

    public void testManyFields() throws IOException {
      Directory dir = newDirectory();
      IndexWriter writer  = new IndexWriter(dir, newIndexWriterConfig( TEST_VERSION_CURRENT, new MockAnalyzer(random())).setMaxBufferedDocs(10));
      for(int j=0;j<100;j++) {
        Document doc = new Document();
        doc.add(newField("a"+j, "aaa" + j, storedTextType));
        doc.add(newField("b"+j, "aaa" + j, storedTextType));
        doc.add(newField("c"+j, "aaa" + j, storedTextType));
        doc.add(newField("d"+j, "aaa", storedTextType));
        doc.add(newField("e"+j, "aaa", storedTextType));
        doc.add(newField("f"+j, "aaa", storedTextType));
        writer.addDocument(doc);
      }
      writer.close();

      IndexReader reader = DirectoryReader.open(dir);
      assertEquals(100, reader.maxDoc());
      assertEquals(100, reader.numDocs());
      for(int j=0;j<100;j++) {
        assertEquals(1, reader.docFreq(new Term("a"+j, "aaa"+j)));
        assertEquals(1, reader.docFreq(new Term("b"+j, "aaa"+j)));
        assertEquals(1, reader.docFreq(new Term("c"+j, "aaa"+j)));
        assertEquals(1, reader.docFreq(new Term("d"+j, "aaa")));
        assertEquals(1, reader.docFreq(new Term("e"+j, "aaa")));
        assertEquals(1, reader.docFreq(new Term("f"+j, "aaa")));
      }
      reader.close();
      dir.close();
    }

    public void testSmallRAMBuffer() throws IOException {
      Directory dir = newDirectory();
      IndexWriter writer  = new IndexWriter(
          dir,
          newIndexWriterConfig( TEST_VERSION_CURRENT, new MockAnalyzer(random())).
              setRAMBufferSizeMB(0.000001).
              setMergePolicy(newLogMergePolicy(10))
      );
      int lastNumFile = dir.listAll().length;
      for(int j=0;j<9;j++) {
        Document doc = new Document();
        doc.add(newField("field", "aaa" + j, storedTextType));
        writer.addDocument(doc);
        int numFile = dir.listAll().length;
        // Verify that with a tiny RAM buffer we see new
        // segment after every doc
        assertTrue(numFile > lastNumFile);
        lastNumFile = numFile;
      }
      writer.close();
      dir.close();
    }

    // Make sure it's OK to change RAM buffer size and
    // maxBufferedDocs in a write session
    public void testChangingRAMBuffer() throws IOException {
      Directory dir = newDirectory();      
      IndexWriter writer  = new IndexWriter(dir, newIndexWriterConfig(TEST_VERSION_CURRENT, new MockAnalyzer(random())));
      writer.getConfig().setMaxBufferedDocs(10);
      writer.getConfig().setRAMBufferSizeMB(IndexWriterConfig.DISABLE_AUTO_FLUSH);

      int lastFlushCount = -1;
      for(int j=1;j<52;j++) {
        Document doc = new Document();
        doc.add(new Field("field", "aaa" + j, storedTextType));
        writer.addDocument(doc);
        _TestUtil.syncConcurrentMerges(writer);
        int flushCount = writer.getFlushCount();
        if (j == 1)
          lastFlushCount = flushCount;
        else if (j < 10)
          // No new files should be created
          assertEquals(flushCount, lastFlushCount);
        else if (10 == j) {
          assertTrue(flushCount > lastFlushCount);
          lastFlushCount = flushCount;
          writer.getConfig().setRAMBufferSizeMB(0.000001);
          writer.getConfig().setMaxBufferedDocs(IndexWriterConfig.DISABLE_AUTO_FLUSH);
        } else if (j < 20) {
          assertTrue(flushCount > lastFlushCount);
          lastFlushCount = flushCount;
        } else if (20 == j) {
          writer.getConfig().setRAMBufferSizeMB(16);
          writer.getConfig().setMaxBufferedDocs(IndexWriterConfig.DISABLE_AUTO_FLUSH);
          lastFlushCount = flushCount;
        } else if (j < 30) {
          assertEquals(flushCount, lastFlushCount);
        } else if (30 == j) {
          writer.getConfig().setRAMBufferSizeMB(0.000001);
          writer.getConfig().setMaxBufferedDocs(IndexWriterConfig.DISABLE_AUTO_FLUSH);
        } else if (j < 40) {
          assertTrue(flushCount> lastFlushCount);
          lastFlushCount = flushCount;
        } else if (40 == j) {
          writer.getConfig().setMaxBufferedDocs(10);
          writer.getConfig().setRAMBufferSizeMB(IndexWriterConfig.DISABLE_AUTO_FLUSH);
          lastFlushCount = flushCount;
        } else if (j < 50) {
          assertEquals(flushCount, lastFlushCount);
          writer.getConfig().setMaxBufferedDocs(10);
          writer.getConfig().setRAMBufferSizeMB(IndexWriterConfig.DISABLE_AUTO_FLUSH);
        } else if (50 == j) {
          assertTrue(flushCount > lastFlushCount);
        }
      }
      writer.close();
      dir.close();
    }

    public void testChangingRAMBuffer2() throws IOException {
      Directory dir = newDirectory();      
      IndexWriter writer  = new IndexWriter(dir, newIndexWriterConfig(TEST_VERSION_CURRENT, new MockAnalyzer(random())));
      writer.getConfig().setMaxBufferedDocs(10);
      writer.getConfig().setMaxBufferedDeleteTerms(10);
      writer.getConfig().setRAMBufferSizeMB(IndexWriterConfig.DISABLE_AUTO_FLUSH);

      for(int j=1;j<52;j++) {
        Document doc = new Document();
        doc.add(new Field("field", "aaa" + j, storedTextType));
        writer.addDocument(doc);
      }
      
      int lastFlushCount = -1;
      for(int j=1;j<52;j++) {
        writer.deleteDocuments(new Term("field", "aaa" + j));
        _TestUtil.syncConcurrentMerges(writer);
        int flushCount = writer.getFlushCount();
       
        if (j == 1)
          lastFlushCount = flushCount;
        else if (j < 10) {
          // No new files should be created
          assertEquals(flushCount, lastFlushCount);
        } else if (10 == j) {
          assertTrue("" + j, flushCount > lastFlushCount);
          lastFlushCount = flushCount;
          writer.getConfig().setRAMBufferSizeMB(0.000001);
          writer.getConfig().setMaxBufferedDeleteTerms(1);
        } else if (j < 20) {
          assertTrue(flushCount > lastFlushCount);
          lastFlushCount = flushCount;
        } else if (20 == j) {
          writer.getConfig().setRAMBufferSizeMB(16);
          writer.getConfig().setMaxBufferedDeleteTerms(IndexWriterConfig.DISABLE_AUTO_FLUSH);
          lastFlushCount = flushCount;
        } else if (j < 30) {
          assertEquals(flushCount, lastFlushCount);
        } else if (30 == j) {
          writer.getConfig().setRAMBufferSizeMB(0.000001);
          writer.getConfig().setMaxBufferedDeleteTerms(IndexWriterConfig.DISABLE_AUTO_FLUSH);
          writer.getConfig().setMaxBufferedDeleteTerms(1);
        } else if (j < 40) {
          assertTrue(flushCount> lastFlushCount);
          lastFlushCount = flushCount;
        } else if (40 == j) {
          writer.getConfig().setMaxBufferedDeleteTerms(10);
          writer.getConfig().setRAMBufferSizeMB(IndexWriterConfig.DISABLE_AUTO_FLUSH);
          lastFlushCount = flushCount;
        } else if (j < 50) {
          assertEquals(flushCount, lastFlushCount);
          writer.getConfig().setMaxBufferedDeleteTerms(10);
          writer.getConfig().setRAMBufferSizeMB(IndexWriterConfig.DISABLE_AUTO_FLUSH);
        } else if (50 == j) {
          assertTrue(flushCount > lastFlushCount);
        }
      }
      writer.close();
      dir.close();
    }

    public void testDiverseDocs() throws IOException {
      Directory dir = newDirectory();
      IndexWriter writer  = new IndexWriter(dir, newIndexWriterConfig( TEST_VERSION_CURRENT, new MockAnalyzer(random())).setRAMBufferSizeMB(0.5));
      int n = atLeast(1);
      for(int i=0;i<n;i++) {
        // First, docs where every term is unique (heavy on
        // Posting instances)
        for(int j=0;j<100;j++) {
          Document doc = new Document();
          for(int k=0;k<100;k++) {
            doc.add(newField("field", Integer.toString(random().nextInt()), storedTextType));
          }
          writer.addDocument(doc);
        }

        // Next, many single term docs where only one term
        // occurs (heavy on byte blocks)
        for(int j=0;j<100;j++) {
          Document doc = new Document();
          doc.add(newField("field", "aaa aaa aaa aaa aaa aaa aaa aaa aaa aaa", storedTextType));
          writer.addDocument(doc);
        }

        // Next, many single term docs where only one term
        // occurs but the terms are very long (heavy on
        // char[] arrays)
        for(int j=0;j<100;j++) {
          StringBuilder b = new StringBuilder();
          String x = Integer.toString(j) + ".";
          for(int k=0;k<1000;k++)
            b.append(x);
          String longTerm = b.toString();

          Document doc = new Document();
          doc.add(newField("field", longTerm, storedTextType));
          writer.addDocument(doc);
        }
      }
      writer.close();

      IndexReader reader = DirectoryReader.open(dir);
      IndexSearcher searcher = new IndexSearcher(reader);
      int totalHits = searcher.search(new TermQuery(new Term("field", "aaa")), null, 1).totalHits;
      assertEquals(n*100, totalHits);
      reader.close();

      dir.close();
    }

    public void testEnablingNorms() throws IOException {
      Directory dir = newDirectory();
      IndexWriter writer  = new IndexWriter(dir, newIndexWriterConfig( TEST_VERSION_CURRENT, new MockAnalyzer(random())).setMaxBufferedDocs(10));
      // Enable norms for only 1 doc, pre flush
      FieldType customType = new FieldType(TextField.TYPE_STORED);
      customType.setOmitNorms(true);
      for(int j=0;j<10;j++) {
        Document doc = new Document();
        Field f = null;
        if (j != 8) {
          f = newField("field", "aaa", customType);
        }
        else {
          f = newField("field", "aaa", storedTextType);
        }
        doc.add(f);
        writer.addDocument(doc);
      }
      writer.close();

      Term searchTerm = new Term("field", "aaa");

      IndexReader reader = DirectoryReader.open(dir);
      IndexSearcher searcher = new IndexSearcher(reader);
      ScoreDoc[] hits = searcher.search(new TermQuery(searchTerm), null, 1000).scoreDocs;
      assertEquals(10, hits.length);
      reader.close();

      writer = new IndexWriter(dir, newIndexWriterConfig( TEST_VERSION_CURRENT, new MockAnalyzer(random()))
        .setOpenMode(OpenMode.CREATE).setMaxBufferedDocs(10));
      // Enable norms for only 1 doc, post flush
      for(int j=0;j<27;j++) {
        Document doc = new Document();
        Field f = null;
        if (j != 26) {
          f = newField("field", "aaa", customType);
        }
        else {
          f = newField("field", "aaa", storedTextType);
        }
        doc.add(f);
        writer.addDocument(doc);
      }
      writer.close();
      reader = DirectoryReader.open(dir);
      searcher = new IndexSearcher(reader);
      hits = searcher.search(new TermQuery(searchTerm), null, 1000).scoreDocs;
      assertEquals(27, hits.length);
      reader.close();

      reader = DirectoryReader.open(dir);
      reader.close();

      dir.close();
    }

    public void testHighFreqTerm() throws IOException {
      Directory dir = newDirectory();
      IndexWriter writer = new IndexWriter(dir, newIndexWriterConfig(
          TEST_VERSION_CURRENT, new MockAnalyzer(random())).setRAMBufferSizeMB(0.01));
      // Massive doc that has 128 K a's
      StringBuilder b = new StringBuilder(1024*1024);
      for(int i=0;i<4096;i++) {
        b.append(" a a a a a a a a");
        b.append(" a a a a a a a a");
        b.append(" a a a a a a a a");
        b.append(" a a a a a a a a");
      }
      Document doc = new Document();
      FieldType customType = new FieldType(TextField.TYPE_STORED);
      customType.setStoreTermVectors(true);
      customType.setStoreTermVectorPositions(true);
      customType.setStoreTermVectorOffsets(true);
      doc.add(newField("field", b.toString(), customType));
      writer.addDocument(doc);
      writer.close();

      IndexReader reader = DirectoryReader.open(dir);
      assertEquals(1, reader.maxDoc());
      assertEquals(1, reader.numDocs());
      Term t = new Term("field", "a");
      assertEquals(1, reader.docFreq(t));
      DocsEnum td = _TestUtil.docs(random(), reader,
                                   "field",
                                   new BytesRef("a"),
                                   MultiFields.getLiveDocs(reader),
                                   null,
                                   DocsEnum.FLAG_FREQS);
      td.nextDoc();
      assertEquals(128*1024, td.freq());
      reader.close();
      dir.close();
    }

    // Make sure that a Directory implementation that does
    // not use LockFactory at all (ie overrides makeLock and
    // implements its own private locking) works OK.  This
    // was raised on java-dev as loss of backwards
    // compatibility.
    public void testNullLockFactory() throws IOException {

      final class MyRAMDirectory extends MockDirectoryWrapper {
        private LockFactory myLockFactory;
        MyRAMDirectory(Directory delegate) {
          super(random(), delegate);
          lockFactory = null;
          myLockFactory = new SingleInstanceLockFactory();
        }
        @Override
        public Lock makeLock(String name) {
          return myLockFactory.makeLock(name);
        }
      }

      Directory dir = new MyRAMDirectory(new RAMDirectory());
      IndexWriter writer = new IndexWriter(dir, newIndexWriterConfig(
        TEST_VERSION_CURRENT, new MockAnalyzer(random())));
      for (int i = 0; i < 100; i++) {
        addDoc(writer);
      }
      writer.close();
      Term searchTerm = new Term("content", "aaa");
      IndexReader reader = DirectoryReader.open(dir);
      IndexSearcher searcher = new IndexSearcher(reader);
      ScoreDoc[] hits = searcher.search(new TermQuery(searchTerm), null, 1000).scoreDocs;
      assertEquals("did not get right number of hits", 100, hits.length);
      reader.close();

      writer = new IndexWriter(dir, newIndexWriterConfig( TEST_VERSION_CURRENT, new MockAnalyzer(random()))
        .setOpenMode(OpenMode.CREATE));
      writer.close();
      dir.close();
    }

    public void testFlushWithNoMerging() throws IOException {
      Directory dir = newDirectory();
      IndexWriter writer = new IndexWriter(
          dir,
          newIndexWriterConfig(TEST_VERSION_CURRENT, new MockAnalyzer(random())).
              setMaxBufferedDocs(2).
              setMergePolicy(newLogMergePolicy(10))
      );
      Document doc = new Document();
      FieldType customType = new FieldType(TextField.TYPE_STORED);
      customType.setStoreTermVectors(true);
      customType.setStoreTermVectorPositions(true);
      customType.setStoreTermVectorOffsets(true);
      doc.add(newField("field", "aaa", customType));
      for(int i=0;i<19;i++)
        writer.addDocument(doc);
      writer.flush(false, true);
      writer.close();
      SegmentInfos sis = new SegmentInfos();
      sis.read(dir);
      // Since we flushed w/o allowing merging we should now
      // have 10 segments
      assertEquals(10, sis.size());
      dir.close();
    }

    // Make sure we can flush segment w/ norms, then add
    // empty doc (no norms) and flush
    public void testEmptyDocAfterFlushingRealDoc() throws IOException {
      Directory dir = newDirectory();
      IndexWriter writer  = new IndexWriter(dir, newIndexWriterConfig( TEST_VERSION_CURRENT, new MockAnalyzer(random())));
      Document doc = new Document();
      FieldType customType = new FieldType(TextField.TYPE_STORED);
      customType.setStoreTermVectors(true);
      customType.setStoreTermVectorPositions(true);
      customType.setStoreTermVectorOffsets(true);
      doc.add(newField("field", "aaa", customType));
      writer.addDocument(doc);
      writer.commit();
      if (VERBOSE) {
        System.out.println("\nTEST: now add empty doc");
      }
      writer.addDocument(new Document());
      writer.close();
      IndexReader reader = DirectoryReader.open(dir);
      assertEquals(2, reader.numDocs());
      reader.close();
      dir.close();
    }



  /**
   * Test that no NullPointerException will be raised,
   * when adding one document with a single, empty field
   * and term vectors enabled.
   */
  public void testBadSegment() throws IOException {
    Directory dir = newDirectory();
    IndexWriter iw = new IndexWriter(dir, newIndexWriterConfig(
        TEST_VERSION_CURRENT, new MockAnalyzer(random())));

    Document document = new Document();
    FieldType customType = new FieldType(TextField.TYPE_NOT_STORED);
    customType.setStoreTermVectors(true);
    document.add(newField("tvtest", "", customType));
    iw.addDocument(document);
    iw.close();
    dir.close();
  }

  // LUCENE-1036
  public void testMaxThreadPriority() throws IOException {
    int pri = Thread.currentThread().getPriority();
    try {
      Directory dir = newDirectory();
      IndexWriterConfig conf = newIndexWriterConfig(
          TEST_VERSION_CURRENT, new MockAnalyzer(random()))
        .setMaxBufferedDocs(2).setMergePolicy(newLogMergePolicy());
      ((LogMergePolicy) conf.getMergePolicy()).setMergeFactor(2);
      IndexWriter iw = new IndexWriter(dir, conf);
      Document document = new Document();
      FieldType customType = new FieldType(TextField.TYPE_NOT_STORED);
      customType.setStoreTermVectors(true);
      document.add(newField("tvtest", "a b c", customType));
      Thread.currentThread().setPriority(Thread.MAX_PRIORITY);
      for(int i=0;i<4;i++)
        iw.addDocument(document);
      iw.close();
      dir.close();
    } finally {
      Thread.currentThread().setPriority(pri);
    }
  }

  public void testVariableSchema() throws Exception {
    Directory dir = newDirectory();
    for(int i=0;i<20;i++) {
      if (VERBOSE) {
        System.out.println("TEST: iter=" + i);
      }
      IndexWriter writer = new IndexWriter(dir, newIndexWriterConfig( TEST_VERSION_CURRENT, new MockAnalyzer(random())).setMaxBufferedDocs(2).setMergePolicy(newLogMergePolicy()));
      //LogMergePolicy lmp = (LogMergePolicy) writer.getConfig().getMergePolicy();
      //lmp.setMergeFactor(2);
      //lmp.setUseCompoundFile(false);
      Document doc = new Document();
      String contents = "aa bb cc dd ee ff gg hh ii jj kk";

      FieldType customType = new FieldType(TextField.TYPE_STORED);
      FieldType type = null;
      if (i == 7) {
        // Add empty docs here
        doc.add(newTextField("content3", "", Field.Store.NO));
      } else {
        if (i%2 == 0) {
          doc.add(newField("content4", contents, customType));
          type = customType;
        } else
          type = TextField.TYPE_NOT_STORED; 
        doc.add(newTextField("content1", contents, Field.Store.NO));
        doc.add(newField("content3", "", customType));
        doc.add(newField("content5", "", type));
      }

      for(int j=0;j<4;j++)
        writer.addDocument(doc);

      writer.close();

      if (0 == i % 4) {
        writer = new IndexWriter(dir, newIndexWriterConfig( TEST_VERSION_CURRENT, new MockAnalyzer(random())));
        //LogMergePolicy lmp2 = (LogMergePolicy) writer.getConfig().getMergePolicy();
        //lmp2.setUseCompoundFile(false);
        writer.forceMerge(1);
        writer.close();
      }
    }
    dir.close();
  }

  // LUCENE-1084: test unlimited field length
  public void testUnlimitedMaxFieldLength() throws IOException {
    Directory dir = newDirectory();

    IndexWriter writer = new IndexWriter(dir, newIndexWriterConfig( TEST_VERSION_CURRENT, new MockAnalyzer(random())));

    Document doc = new Document();
    StringBuilder b = new StringBuilder();
    for(int i=0;i<10000;i++)
      b.append(" a");
    b.append(" x");
    doc.add(newTextField("field", b.toString(), Field.Store.NO));
    writer.addDocument(doc);
    writer.close();

    IndexReader reader = DirectoryReader.open(dir);
    Term t = new Term("field", "x");
    assertEquals(1, reader.docFreq(t));
    reader.close();
    dir.close();
  }



  // LUCENE-1179
  public void testEmptyFieldName() throws IOException {
    Directory dir = newDirectory();
    IndexWriter writer = new IndexWriter(dir, newIndexWriterConfig( TEST_VERSION_CURRENT, new MockAnalyzer(random())));
    Document doc = new Document();
    doc.add(newTextField("", "a b c", Field.Store.NO));
    writer.addDocument(doc);
    writer.close();
    dir.close();
  }
  
  public void testEmptyFieldNameTerms() throws IOException {
    Directory dir = newDirectory();
    IndexWriter writer = new IndexWriter(dir, newIndexWriterConfig( TEST_VERSION_CURRENT, new MockAnalyzer(random())));
    Document doc = new Document();
    doc.add(newTextField("", "a b c", Field.Store.NO));
    writer.addDocument(doc);  
    writer.close();
    DirectoryReader reader = DirectoryReader.open(dir);
    AtomicReader subreader = getOnlySegmentReader(reader);
    TermsEnum te = subreader.fields().terms("").iterator(null);
    assertEquals(new BytesRef("a"), te.next());
    assertEquals(new BytesRef("b"), te.next());
    assertEquals(new BytesRef("c"), te.next());
    assertNull(te.next());
    reader.close();
    dir.close();
  }
  
  public void testEmptyFieldNameWithEmptyTerm() throws IOException {
    Directory dir = newDirectory();
    IndexWriter writer = new IndexWriter(dir, newIndexWriterConfig( TEST_VERSION_CURRENT, new MockAnalyzer(random())));
    Document doc = new Document();
    doc.add(newStringField("", "", Field.Store.NO));
    doc.add(newStringField("", "a", Field.Store.NO));
    doc.add(newStringField("", "b", Field.Store.NO));
    doc.add(newStringField("", "c", Field.Store.NO));
    writer.addDocument(doc);  
    writer.close();
    DirectoryReader reader = DirectoryReader.open(dir);
    AtomicReader subreader = getOnlySegmentReader(reader);
    TermsEnum te = subreader.fields().terms("").iterator(null);
    assertEquals(new BytesRef(""), te.next());
    assertEquals(new BytesRef("a"), te.next());
    assertEquals(new BytesRef("b"), te.next());
    assertEquals(new BytesRef("c"), te.next());
    assertNull(te.next());
    reader.close();
    dir.close();
  }



  private static final class MockIndexWriter extends IndexWriter {

    public MockIndexWriter(Directory dir, IndexWriterConfig conf) throws IOException {
      super(dir, conf);
    }

    boolean afterWasCalled;
    boolean beforeWasCalled;

    @Override
    public void doAfterFlush() {
      afterWasCalled = true;
    }

    @Override
    protected void doBeforeFlush() {
      beforeWasCalled = true;
    }
  }


  // LUCENE-1222
  public void testDoBeforeAfterFlush() throws IOException {
    Directory dir = newDirectory();
    MockIndexWriter w = new MockIndexWriter(dir, newIndexWriterConfig( TEST_VERSION_CURRENT, new MockAnalyzer(random())));
    Document doc = new Document();
    FieldType customType = new FieldType(TextField.TYPE_STORED);
    doc.add(newField("field", "a field", customType));
    w.addDocument(doc);
    w.commit();
    assertTrue(w.beforeWasCalled);
    assertTrue(w.afterWasCalled);
    w.beforeWasCalled = false;
    w.afterWasCalled = false;
    w.deleteDocuments(new Term("field", "field"));
    w.commit();
    assertTrue(w.beforeWasCalled);
    assertTrue(w.afterWasCalled);
    w.close();

    IndexReader ir = DirectoryReader.open(dir);
    assertEquals(0, ir.numDocs());
    ir.close();

    dir.close();
  }

  // LUCENE-1255
  public void testNegativePositions() throws Throwable {
    final TokenStream tokens = new TokenStream() {
      final CharTermAttribute termAtt = addAttribute(CharTermAttribute.class);
      final PositionIncrementAttribute posIncrAtt = addAttribute(PositionIncrementAttribute.class);

      final Iterator<String> terms = Arrays.asList("a","b","c").iterator();
      boolean first = true;

      @Override
      public boolean incrementToken() {
        if (!terms.hasNext()) return false;
        clearAttributes();
        termAtt.append(terms.next());
        posIncrAtt.setPositionIncrement(first ? 0 : 1);
        first = false;
        return true;
      }
    };

    Directory dir = newDirectory();
    IndexWriter w = new IndexWriter(dir, newIndexWriterConfig( TEST_VERSION_CURRENT, new MockAnalyzer(random())));
    Document doc = new Document();
    doc.add(new TextField("field", tokens));
    try {
      w.addDocument(doc);
      fail("did not hit expected exception");
    } catch (IllegalArgumentException iea) {
      // expected
    }
    w.close();
    dir.close();
  }

  // LUCENE-1219
  public void testBinaryFieldOffsetLength() throws IOException {
    Directory dir = newDirectory();
    IndexWriter w = new IndexWriter(dir, newIndexWriterConfig( TEST_VERSION_CURRENT, new MockAnalyzer(random())));
    byte[] b = new byte[50];
    for(int i=0;i<50;i++)
      b[i] = (byte) (i+77);

    Document doc = new Document();
    Field f = new StoredField("binary", b, 10, 17);
    byte[] bx = f.binaryValue().bytes;
    assertTrue(bx != null);
    assertEquals(50, bx.length);
    assertEquals(10, f.binaryValue().offset);
    assertEquals(17, f.binaryValue().length);
    doc.add(f);
    w.addDocument(doc);
    w.close();

    IndexReader ir = DirectoryReader.open(dir);
    StoredDocument doc2 = ir.document(0);
    StorableField f2 = doc2.getField("binary");
    b = f2.binaryValue().bytes;
    assertTrue(b != null);
    assertEquals(17, b.length, 17);
    assertEquals(87, b[0]);
    ir.close();
    dir.close();
  }

  // LUCENE-2529
  public void testPositionIncrementGapEmptyField() throws Exception {
    Directory dir = newDirectory();
    MockAnalyzer analyzer = new MockAnalyzer(random());
    analyzer.setPositionIncrementGap( 100 );
    IndexWriter w = new IndexWriter(dir, newIndexWriterConfig(
        TEST_VERSION_CURRENT, analyzer));
    Document doc = new Document();
    FieldType customType = new FieldType(TextField.TYPE_NOT_STORED);
    customType.setStoreTermVectors(true);
    customType.setStoreTermVectorPositions(true);
    Field f = newField("field", "", customType);
    Field f2 = newField("field", "crunch man", customType);
    doc.add(f);
    doc.add(f2);
    w.addDocument(doc);
    w.close();

    IndexReader r = DirectoryReader.open(dir);
    Terms tpv = r.getTermVectors(0).terms("field");
    TermsEnum termsEnum = tpv.iterator(null);
    assertNotNull(termsEnum.next());
    DocsAndPositionsEnum dpEnum = termsEnum.docsAndPositions(null, null);
    assertNotNull(dpEnum);
    assertTrue(dpEnum.nextDoc() != DocIdSetIterator.NO_MORE_DOCS);
    assertEquals(1, dpEnum.freq());
    assertEquals(100, dpEnum.nextPosition());

    assertNotNull(termsEnum.next());
    dpEnum = termsEnum.docsAndPositions(null, dpEnum);
    assertNotNull(dpEnum);
    assertTrue(dpEnum.nextDoc() != DocIdSetIterator.NO_MORE_DOCS);
    assertEquals(1, dpEnum.freq());
    assertEquals(101, dpEnum.nextPosition());
    assertNull(termsEnum.next());

    r.close();
    dir.close();
  }

  public void testDeadlock() throws Exception {
    Directory dir = newDirectory();
    IndexWriter writer = new IndexWriter(dir, newIndexWriterConfig( TEST_VERSION_CURRENT, new MockAnalyzer(random())).setMaxBufferedDocs(2));
    Document doc = new Document();

    FieldType customType = new FieldType(TextField.TYPE_STORED);
    customType.setStoreTermVectors(true);
    customType.setStoreTermVectorPositions(true);
    customType.setStoreTermVectorOffsets(true);
    
    doc.add(newField("content", "aaa bbb ccc ddd eee fff ggg hhh iii", customType));
    writer.addDocument(doc);
    writer.addDocument(doc);
    writer.addDocument(doc);
    writer.commit();
    // index has 2 segments

    Directory dir2 = newDirectory();
    IndexWriter writer2 = new IndexWriter(dir2, newIndexWriterConfig( TEST_VERSION_CURRENT, new MockAnalyzer(random())));
    writer2.addDocument(doc);
    writer2.close();

    IndexReader r1 = DirectoryReader.open(dir2);
    writer.addIndexes(r1, r1);
    writer.close();

    IndexReader r3 = DirectoryReader.open(dir);
    assertEquals(5, r3.numDocs());
    r3.close();

    r1.close();

    dir2.close();
    dir.close();
  }

  private class IndexerThreadInterrupt extends Thread {
    volatile boolean failed;
    volatile boolean finish;

    volatile boolean allowInterrupt = false;
    final Random random;
    final Directory adder;
    
    IndexerThreadInterrupt() throws IOException {
      this.random = new Random(random().nextLong());
      // make a little directory for addIndexes
      // LUCENE-2239: won't work with NIOFS/MMAP
      adder = new MockDirectoryWrapper(random, new RAMDirectory());
      IndexWriterConfig conf = newIndexWriterConfig(random,
          TEST_VERSION_CURRENT, new MockAnalyzer(random));
      IndexWriter w = new IndexWriter(adder, conf);
      Document doc = new Document();
      doc.add(newStringField(random, "id", "500", Field.Store.NO));
      doc.add(newField(random, "field", "some prepackaged text contents", storedTextType));
      w.addDocument(doc);
      doc = new Document();
      doc.add(newStringField(random, "id", "501", Field.Store.NO));
      doc.add(newField(random, "field", "some more contents", storedTextType));
      w.addDocument(doc);
      w.deleteDocuments(new Term("id", "500"));
      w.close();
    }

    @Override
    public void run() {
      // LUCENE-2239: won't work with NIOFS/MMAP
      Directory dir = new MockDirectoryWrapper(random, new RAMDirectory());
      IndexWriter w = null;
      while(!finish) {
        try {

          while(!finish) {
            if (w != null) {
              w.close();
              w = null;
            }
            IndexWriterConfig conf = newIndexWriterConfig(random,
                                                          TEST_VERSION_CURRENT, new MockAnalyzer(random)).setMaxBufferedDocs(2);
            w = new IndexWriter(dir, conf);

            Document doc = new Document();
            Field idField = newStringField(random, "id", "", Field.Store.NO);
            doc.add(idField);
            doc.add(newField(random, "field", "some text contents", storedTextType));
            for(int i=0;i<100;i++) {
              idField.setStringValue(Integer.toString(i));
              int action = random.nextInt(100);
              if (action == 17) {
                w.addIndexes(adder);
              } else if (action%30 == 0) {
                w.deleteAll();
              } else if (action%2 == 0) {
                w.updateDocument(new Term("id", idField.stringValue()), doc);
              } else {
                w.addDocument(doc);
              }
              if (random.nextInt(3) == 0) {
                IndexReader r = null;
                try {
                  r = DirectoryReader.open(w, random.nextBoolean());
                  if (random.nextBoolean() && r.maxDoc() > 0) {
                    int docid = random.nextInt(r.maxDoc());
                    w.tryDeleteDocument(r, docid);
                  }
                } finally {
                  IOUtils.closeWhileHandlingException(r);
                }
              }
              if (i%10 == 0) {
                w.commit();
              }
              if (random.nextInt(50) == 0) {
                w.forceMerge(1);
              }
            }
            w.close();
            w = null;
            DirectoryReader.open(dir).close();

            // Strangely, if we interrupt a thread before
            // all classes are loaded, the class loader
            // seems to do scary things with the interrupt
            // status.  In java 1.5, it'll throw an
            // incorrect ClassNotFoundException.  In java
            // 1.6, it'll silently clear the interrupt.
            // So, on first iteration through here we
            // don't open ourselves up for interrupts
            // until we've done the above loop.
            allowInterrupt = true;
          }
        } catch (ThreadInterruptedException re) {
<<<<<<< HEAD
          if (VERBOSE) {
            System.out.println("TEST: got interrupt");
            re.printStackTrace(System.out);
          }
=======
          // NOTE: important to leave this verbosity/noise
          // on!!  This test doesn't repro easily so when
          // Jenkins hits a fail we need to study where the
          // interrupts struck!
          System.out.println("TEST: got interrupt");
          re.printStackTrace(System.out);
>>>>>>> ffcaecb4
          Throwable e = re.getCause();
          assertTrue(e instanceof InterruptedException);
          if (finish) {
            break;
          }
        } catch (Throwable t) {
          System.out.println("FAILED; unexpected exception");
          t.printStackTrace(System.out);
          failed = true;
          break;
        }
      }

      if (!failed) {
        // clear interrupt state:
        Thread.interrupted();
        if (w != null) {
          try {
            w.rollback();
          } catch (IOException ioe) {
            throw new RuntimeException(ioe);
          }
        }

        try {
          _TestUtil.checkIndex(dir);
        } catch (Exception e) {
          failed = true;
          System.out.println("CheckIndex FAILED: unexpected exception");
          e.printStackTrace(System.out);
        }
        try {
          IndexReader r = DirectoryReader.open(dir);
          //System.out.println("doc count=" + r.numDocs());
          r.close();
        } catch (Exception e) {
          failed = true;
          System.out.println("DirectoryReader.open FAILED: unexpected exception");
          e.printStackTrace(System.out);
        }
      }
      try {
        IOUtils.close(dir, adder);
      } catch (IOException e) {
        throw new RuntimeException(e);
      }
    }
  }

  public void testThreadInterruptDeadlock() throws Exception {
    IndexerThreadInterrupt t = new IndexerThreadInterrupt();
    t.setDaemon(true);
    t.start();

    // Force class loader to load ThreadInterruptedException
    // up front... else we can see a false failure if 2nd
    // interrupt arrives while class loader is trying to
    // init this class (in servicing a first interrupt):
    assertTrue(new ThreadInterruptedException(new InterruptedException()).getCause() instanceof InterruptedException);

    // issue 300 interrupts to child thread
    final int numInterrupts = atLeast(300);
    int i = 0;
    while(i < numInterrupts) {
      // TODO: would be nice to also sometimes interrupt the
      // CMS merge threads too ...
      Thread.sleep(10);
      if (t.allowInterrupt) {
        i++;
        t.interrupt();
      }
      if (!t.isAlive()) {
        break;
      }
    }
    t.finish = true;
    t.join();
    assertFalse(t.failed);
  }


  public void testIndexStoreCombos() throws Exception {
    Directory dir = newDirectory();
    IndexWriter w = new IndexWriter(dir, newIndexWriterConfig( TEST_VERSION_CURRENT, new MockAnalyzer(random())));
    byte[] b = new byte[50];
    for(int i=0;i<50;i++)
      b[i] = (byte) (i+77);

    Document doc = new Document();

    FieldType customType = new FieldType(StoredField.TYPE);
    customType.setTokenized(true);
    
    Field f = new Field("binary", b, 10, 17, customType);
    customType.setIndexed(true);
    f.setTokenStream(new MockTokenizer(new StringReader("doc1field1"), MockTokenizer.WHITESPACE, false));

    FieldType customType2 = new FieldType(TextField.TYPE_STORED);
    
    Field f2 = newField("string", "value", customType2);
    f2.setTokenStream(new MockTokenizer(new StringReader("doc1field2"), MockTokenizer.WHITESPACE, false));
    doc.add(f);
    doc.add(f2);
    w.addDocument(doc);

    // add 2 docs to test in-memory merging
    f.setTokenStream(new MockTokenizer(new StringReader("doc2field1"), MockTokenizer.WHITESPACE, false));
    f2.setTokenStream(new MockTokenizer(new StringReader("doc2field2"), MockTokenizer.WHITESPACE, false));
    w.addDocument(doc);

    // force segment flush so we can force a segment merge with doc3 later.
    w.commit();

    f.setTokenStream(new MockTokenizer(new StringReader("doc3field1"), MockTokenizer.WHITESPACE, false));
    f2.setTokenStream(new MockTokenizer(new StringReader("doc3field2"), MockTokenizer.WHITESPACE, false));

    w.addDocument(doc);
    w.commit();
    w.forceMerge(1);   // force segment merge.
    w.close();

    IndexReader ir = DirectoryReader.open(dir);
    StoredDocument doc2 = ir.document(0);
    StorableField f3 = doc2.getField("binary");
    b = f3.binaryValue().bytes;
    assertTrue(b != null);
    assertEquals(17, b.length, 17);
    assertEquals(87, b[0]);

    assertTrue(ir.document(0).getField("binary").binaryValue()!=null);
    assertTrue(ir.document(1).getField("binary").binaryValue()!=null);
    assertTrue(ir.document(2).getField("binary").binaryValue()!=null);

    assertEquals("value", ir.document(0).get("string"));
    assertEquals("value", ir.document(1).get("string"));
    assertEquals("value", ir.document(2).get("string"));


    // test that the terms were indexed.
    assertTrue(_TestUtil.docs(random(), ir, "binary", new BytesRef("doc1field1"), null, null, DocsEnum.FLAG_NONE).nextDoc() != DocIdSetIterator.NO_MORE_DOCS);
    assertTrue(_TestUtil.docs(random(), ir, "binary", new BytesRef("doc2field1"), null, null, DocsEnum.FLAG_NONE).nextDoc() != DocIdSetIterator.NO_MORE_DOCS);
    assertTrue(_TestUtil.docs(random(), ir, "binary", new BytesRef("doc3field1"), null, null, DocsEnum.FLAG_NONE).nextDoc() != DocIdSetIterator.NO_MORE_DOCS);
    assertTrue(_TestUtil.docs(random(), ir, "string", new BytesRef("doc1field2"), null, null, DocsEnum.FLAG_NONE).nextDoc() != DocIdSetIterator.NO_MORE_DOCS);
    assertTrue(_TestUtil.docs(random(), ir, "string", new BytesRef("doc2field2"), null, null, DocsEnum.FLAG_NONE).nextDoc() != DocIdSetIterator.NO_MORE_DOCS);
    assertTrue(_TestUtil.docs(random(), ir, "string", new BytesRef("doc3field2"), null, null, DocsEnum.FLAG_NONE).nextDoc() != DocIdSetIterator.NO_MORE_DOCS);

    ir.close();
    dir.close();

  }

  // LUCENE-1727: make sure doc fields are stored in order
  public void testStoredFieldsOrder() throws Throwable {
    Directory d = newDirectory();
    IndexWriter w = new IndexWriter(d, newIndexWriterConfig( TEST_VERSION_CURRENT, new MockAnalyzer(random())));
    Document doc = new Document();

    FieldType customType = new FieldType();
    customType.setStored(true);
    doc.add(newField("zzz", "a b c", customType));
    doc.add(newField("aaa", "a b c", customType));
    doc.add(newField("zzz", "1 2 3", customType));
    w.addDocument(doc);
    IndexReader r = w.getReader();
    StoredDocument doc2 = r.document(0);
    Iterator<StorableField> it = doc2.getFields().iterator();
    assertTrue(it.hasNext());
    Field f = (Field) it.next();
    assertEquals(f.name(), "zzz");
    assertEquals(f.stringValue(), "a b c");

    assertTrue(it.hasNext());
    f = (Field) it.next();
    assertEquals(f.name(), "aaa");
    assertEquals(f.stringValue(), "a b c");

    assertTrue(it.hasNext());
    f = (Field) it.next();
    assertEquals(f.name(), "zzz");
    assertEquals(f.stringValue(), "1 2 3");
    assertFalse(it.hasNext());
    r.close();
    w.close();
    d.close();
  }

  public void testNoDocsIndex() throws Throwable {
    Directory dir = newDirectory();
    IndexWriter writer = new IndexWriter(dir, newIndexWriterConfig(
        TEST_VERSION_CURRENT, new MockAnalyzer(random())));
    writer.addDocument(new Document());
    writer.close();

    dir.close();
  }

  public void testIndexDivisor() throws Exception {
    Directory dir = newDirectory();
    IndexWriterConfig config = new IndexWriterConfig(TEST_VERSION_CURRENT, new MockAnalyzer(random()));
    config.setTermIndexInterval(2);
    IndexWriter w = new IndexWriter(dir, config);
    StringBuilder s = new StringBuilder();
    // must be > 256
    for(int i=0;i<300;i++) {
      s.append(' ').append(i);
    }
    Document d = new Document();
    Field f = newTextField("field", s.toString(), Field.Store.NO);
    d.add(f);
    w.addDocument(d);

    AtomicReader r = getOnlySegmentReader(w.getReader());
    TermsEnum t = r.fields().terms("field").iterator(null);
    int count = 0;
    while(t.next() != null) {
      final DocsEnum docs = _TestUtil.docs(random(), t, null, null, DocsEnum.FLAG_NONE);
      assertEquals(0, docs.nextDoc());
      assertEquals(DocIdSetIterator.NO_MORE_DOCS, docs.nextDoc());
      count++;
    }
    assertEquals(300, count);
    r.close();
    w.close();
    dir.close();
  }

  public void testDeleteUnusedFiles() throws Exception {
    for(int iter=0;iter<2;iter++) {
      Directory dir = newMockDirectory(); // relies on windows semantics

      LogMergePolicy mergePolicy = newLogMergePolicy(true);
      
      // This test expects all of its segments to be in CFS
      mergePolicy.setNoCFSRatio(1.0);
      mergePolicy.setMaxCFSSegmentSizeMB(Double.POSITIVE_INFINITY);

      IndexWriter w = new IndexWriter(
          dir,
          newIndexWriterConfig(TEST_VERSION_CURRENT, new MockAnalyzer(random())).
              setMergePolicy(mergePolicy)
      );
      Document doc = new Document();
      doc.add(newTextField("field", "go", Field.Store.NO));
      w.addDocument(doc);
      DirectoryReader r;
      if (iter == 0) {
        // use NRT
        r = w.getReader();
      } else {
        // don't use NRT
        w.commit();
        r = DirectoryReader.open(dir);
      }

      List<String> files = Arrays.asList(dir.listAll());
      assertTrue(files.contains("_0.cfs"));
      w.addDocument(doc);
      w.forceMerge(1);
      if (iter == 1) {
        w.commit();
      }
      IndexReader r2 = DirectoryReader.openIfChanged(r);
      assertNotNull(r2);
      assertTrue(r != r2);
      files = Arrays.asList(dir.listAll());

      // NOTE: here we rely on "Windows" behavior, ie, even
      // though IW wanted to delete _0.cfs since it was
      // merged away, because we have a reader open
      // against this file, it should still be here:
      assertTrue(files.contains("_0.cfs"));
      // forceMerge created this
      //assertTrue(files.contains("_2.cfs"));
      w.deleteUnusedFiles();

      files = Arrays.asList(dir.listAll());
      // r still holds this file open
      assertTrue(files.contains("_0.cfs"));
      //assertTrue(files.contains("_2.cfs"));

      r.close();
      if (iter == 0) {
        // on closing NRT reader, it calls writer.deleteUnusedFiles
        files = Arrays.asList(dir.listAll());
        assertFalse(files.contains("_0.cfs"));
      } else {
        // now writer can remove it
        w.deleteUnusedFiles();
        files = Arrays.asList(dir.listAll());
        assertFalse(files.contains("_0.cfs"));
      }
      //assertTrue(files.contains("_2.cfs"));

      w.close();
      r2.close();

      dir.close();
    }
  }

  public void testDeleteUnsedFiles2() throws Exception {
    // Validates that iw.deleteUnusedFiles() also deletes unused index commits
    // in case a deletion policy which holds onto commits is used.
    Directory dir = newDirectory();
    SnapshotDeletionPolicy sdp = new SnapshotDeletionPolicy(new KeepOnlyLastCommitDeletionPolicy());
    IndexWriter writer = new IndexWriter(dir, newIndexWriterConfig(
        TEST_VERSION_CURRENT, new MockAnalyzer(random()))
        .setIndexDeletionPolicy(sdp));

    // First commit
    Document doc = new Document();

    FieldType customType = new FieldType(TextField.TYPE_STORED);
    customType.setStoreTermVectors(true);
    customType.setStoreTermVectorPositions(true);
    customType.setStoreTermVectorOffsets(true);
    
    doc.add(newField("c", "val", customType));
    writer.addDocument(doc);
    writer.commit();
    assertEquals(1, DirectoryReader.listCommits(dir).size());

    // Keep that commit
    sdp.snapshot("id");

    // Second commit - now KeepOnlyLastCommit cannot delete the prev commit.
    doc = new Document();
    doc.add(newField("c", "val", customType));
    writer.addDocument(doc);
    writer.commit();
    assertEquals(2, DirectoryReader.listCommits(dir).size());

    // Should delete the unreferenced commit
    sdp.release("id");
    writer.deleteUnusedFiles();
    assertEquals(1, DirectoryReader.listCommits(dir).size());

    writer.close();
    dir.close();
  }

  public void testEmptyFSDirWithNoLock() throws Exception {
    // Tests that if FSDir is opened w/ a NoLockFactory (or SingleInstanceLF),
    // then IndexWriter ctor succeeds. Previously (LUCENE-2386) it failed
    // when listAll() was called in IndexFileDeleter.
    Directory dir = newFSDirectory(_TestUtil.getTempDir("emptyFSDirNoLock"), NoLockFactory.getNoLockFactory());
    new IndexWriter(dir, newIndexWriterConfig( TEST_VERSION_CURRENT, new MockAnalyzer(random()))).close();
    dir.close();
  }

  public void testEmptyDirRollback() throws Exception {
    // TODO: generalize this test
    assumeFalse("test makes assumptions about file counts", Codec.getDefault() instanceof SimpleTextCodec);
    // Tests that if IW is created over an empty Directory, some documents are
    // indexed, flushed (but not committed) and then IW rolls back, then no
    // files are left in the Directory.
    Directory dir = newDirectory();
    IndexWriter writer = new IndexWriter(dir, newIndexWriterConfig(
        TEST_VERSION_CURRENT, new MockAnalyzer(random()))
                                         .setMaxBufferedDocs(2).setMergePolicy(newLogMergePolicy()));
    String[] files = dir.listAll();

    // Creating over empty dir should not create any files,
    // or, at most the write.lock file
    final int extraFileCount;
    if (files.length == 1) {
      assertTrue(files[0].endsWith("write.lock"));
      extraFileCount = 1;
    } else {
      assertEquals(0, files.length);
      extraFileCount = 0;
    }

    Document doc = new Document();
    FieldType customType = new FieldType(TextField.TYPE_STORED);
    customType.setStoreTermVectors(true);
    customType.setStoreTermVectorPositions(true);
    customType.setStoreTermVectorOffsets(true);
    // create as many files as possible
    doc.add(newField("c", "val", customType));
    writer.addDocument(doc);
    // Adding just one document does not call flush yet.
    assertEquals("only the stored and term vector files should exist in the directory", 5 + extraFileCount, dir.listAll().length);

    doc = new Document();
    doc.add(newField("c", "val", customType));
    writer.addDocument(doc);

    // The second document should cause a flush.
    assertTrue("flush should have occurred and files should have been created", dir.listAll().length > 5 + extraFileCount);

    // After rollback, IW should remove all files
    writer.rollback();
    assertEquals("no files should exist in the directory after rollback", 0, dir.listAll().length);

    // Since we rolled-back above, that close should be a no-op
    writer.close();
    assertEquals("expected a no-op close after IW.rollback()", 0, dir.listAll().length);
    dir.close();
  }

  public void testNoSegmentFile() throws IOException {
    Directory dir = newDirectory();
    dir.setLockFactory(NoLockFactory.getNoLockFactory());
    IndexWriter w = new IndexWriter(dir, newIndexWriterConfig(
        TEST_VERSION_CURRENT, new MockAnalyzer(random())).setMaxBufferedDocs(2));

    Document doc = new Document();
    FieldType customType = new FieldType(TextField.TYPE_STORED);
    customType.setStoreTermVectors(true);
    customType.setStoreTermVectorPositions(true);
    customType.setStoreTermVectorOffsets(true);
    doc.add(newField("c", "val", customType));
    w.addDocument(doc);
    w.addDocument(doc);
    IndexWriter w2 = new IndexWriter(dir, newIndexWriterConfig(
        TEST_VERSION_CURRENT, new MockAnalyzer(random())).setMaxBufferedDocs(2)
        .setOpenMode(OpenMode.CREATE));

    w2.close();
    // If we don't do that, the test fails on Windows
    w.rollback();
    dir.close();
  }

  public void testNoUnwantedTVFiles() throws Exception {

    Directory dir = newDirectory();
    IndexWriter indexWriter = new IndexWriter(dir, newIndexWriterConfig(TEST_VERSION_CURRENT, new MockAnalyzer(random())).setRAMBufferSizeMB(0.01).setMergePolicy(newLogMergePolicy()));
    ((LogMergePolicy) indexWriter.getConfig().getMergePolicy()).setUseCompoundFile(false);

    String BIG="alskjhlaksjghlaksjfhalksvjepgjioefgjnsdfjgefgjhelkgjhqewlrkhgwlekgrhwelkgjhwelkgrhwlkejg";
    BIG=BIG+BIG+BIG+BIG;

    FieldType customType = new FieldType(TextField.TYPE_STORED);
    customType.setOmitNorms(true);
    FieldType customType2 = new FieldType(TextField.TYPE_STORED);
    customType2.setTokenized(false);
    FieldType customType3 = new FieldType(TextField.TYPE_STORED);
    customType3.setTokenized(false);
    customType3.setOmitNorms(true);
    
    for (int i=0; i<2; i++) {
      Document doc = new Document();
      doc.add(new Field("id", Integer.toString(i)+BIG, customType3));
      doc.add(new Field("str", Integer.toString(i)+BIG, customType2));
      doc.add(new Field("str2", Integer.toString(i)+BIG, storedTextType));
      doc.add(new Field("str3", Integer.toString(i)+BIG, customType));
      indexWriter.addDocument(doc);
    }

    indexWriter.close();

    _TestUtil.checkIndex(dir);

    assertNoUnreferencedFiles(dir, "no tv files");
    DirectoryReader r0 = DirectoryReader.open(dir);
    for (AtomicReaderContext ctx : r0.leaves()) {
      SegmentReader sr = (SegmentReader) ctx.reader();
      assertFalse(sr.getFieldInfos().hasVectors());
    }
    
    r0.close();
    dir.close();
  }

  static final class StringSplitAnalyzer extends Analyzer {
    @Override
    public TokenStreamComponents createComponents(String fieldName, Reader reader) {
      return new TokenStreamComponents(new StringSplitTokenizer(reader));
    }
  }

  private static class StringSplitTokenizer extends Tokenizer {
    private String[] tokens;
    private int upto;
    private final CharTermAttribute termAtt = addAttribute(CharTermAttribute.class);

    public StringSplitTokenizer(Reader r) {
      super(r);
      try {
        setReader(r);
      } catch (IOException e) {
        throw new RuntimeException(e);
      }
    }

    @Override
    public final boolean incrementToken() {
      clearAttributes();      
      if (upto < tokens.length) {
        termAtt.setEmpty();
        termAtt.append(tokens[upto]);
        upto++;
        return true;
      } else {
        return false;
      }
    }

    @Override
    public void reset() throws IOException {
       this.upto = 0;
       final StringBuilder b = new StringBuilder();
       final char[] buffer = new char[1024];
       int n;
       while ((n = input.read(buffer)) != -1) {
         b.append(buffer, 0, n);
       }
       this.tokens = b.toString().split(" ");
    }
  }

  /**
   * Make sure we skip wicked long terms.
   */
  public void testWickedLongTerm() throws IOException {
    Directory dir = newDirectory();
    RandomIndexWriter w = new RandomIndexWriter(random(), dir, new StringSplitAnalyzer());

    char[] chars = new char[DocumentsWriterPerThread.MAX_TERM_LENGTH_UTF8];
    Arrays.fill(chars, 'x');
    Document doc = new Document();
    final String bigTerm = new String(chars);
    final BytesRef bigTermBytesRef = new BytesRef(bigTerm);

    // This contents produces a too-long term:
    String contents = "abc xyz x" + bigTerm + " another term";
    doc.add(new TextField("content", contents, Field.Store.NO));
    w.addDocument(doc);

    // Make sure we can add another normal document
    doc = new Document();
    doc.add(new TextField("content", "abc bbb ccc", Field.Store.NO));
    w.addDocument(doc);

    IndexReader reader = w.getReader();
    w.close();

    // Make sure all terms < max size were indexed
    assertEquals(2, reader.docFreq(new Term("content", "abc")));
    assertEquals(1, reader.docFreq(new Term("content", "bbb")));
    assertEquals(1, reader.docFreq(new Term("content", "term")));
    assertEquals(1, reader.docFreq(new Term("content", "another")));

    // Make sure position is still incremented when
    // massive term is skipped:
    DocsAndPositionsEnum tps = MultiFields.getTermPositionsEnum(reader, null, "content", new BytesRef("another"));
    assertEquals(0, tps.nextDoc());
    assertEquals(1, tps.freq());
    assertEquals(3, tps.nextPosition());

    // Make sure the doc that has the massive term is in
    // the index:
    assertEquals("document with wicked long term should is not in the index!", 2, reader.numDocs());

    reader.close();
    dir.close();
    dir = newDirectory();

    // Make sure we can add a document with exactly the
    // maximum length term, and search on that term:
    doc = new Document();
    FieldType customType = new FieldType(TextField.TYPE_NOT_STORED);
    customType.setTokenized(false);
    Field contentField = new Field("content", "", customType);
    doc.add(contentField);

    w = new RandomIndexWriter(random(), dir);

    contentField.setStringValue("other");
    w.addDocument(doc);

    contentField.setStringValue("term");
    w.addDocument(doc);

    contentField.setStringValue(bigTerm);
    w.addDocument(doc);

    contentField.setStringValue("zzz");
    w.addDocument(doc);

    reader = w.getReader();
    w.close();
    assertEquals(1, reader.docFreq(new Term("content", bigTerm)));

    SortedDocValues dti = FieldCache.DEFAULT.getTermsIndex(SlowCompositeReaderWrapper.wrap(reader), "content", random().nextFloat() * PackedInts.FAST);
    assertEquals(4, dti.getValueCount());
    assertEquals(4, dti.size());
    BytesRef br = new BytesRef();
    dti.lookupOrd(2, br);
    assertEquals(bigTermBytesRef, br);
    reader.close();
    dir.close();
  }

  // LUCENE-3183
  public void testEmptyFieldNameTIIOne() throws IOException {
    Directory dir = newDirectory();
    IndexWriterConfig iwc = newIndexWriterConfig(TEST_VERSION_CURRENT, new MockAnalyzer(random()));
    iwc.setTermIndexInterval(1);
    iwc.setReaderTermsIndexDivisor(1);
    IndexWriter writer = new IndexWriter(dir, iwc);
    Document doc = new Document();
    doc.add(newTextField("", "a b c", Field.Store.NO));
    writer.addDocument(doc);
    writer.close();
    dir.close();
  }

  public void testDeleteAllNRTLeftoverFiles() throws Exception {

    Directory d = new MockDirectoryWrapper(random(), new RAMDirectory());
    IndexWriter w = new IndexWriter(d, new IndexWriterConfig(TEST_VERSION_CURRENT, new MockAnalyzer(random())));
    Document doc = new Document();
    for(int i = 0; i < 20; i++) {
      for(int j = 0; j < 100; ++j) {
        w.addDocument(doc);
      }
      w.commit();
      DirectoryReader.open(w, true).close();

      w.deleteAll();
      w.commit();

      // Make sure we accumulate no files except for empty
      // segments_N and segments.gen:
      assertTrue(d.listAll().length <= 2);
    }

    w.close();
    d.close();
  }

  public void testNRTReaderVersion() throws Exception {
    Directory d = new MockDirectoryWrapper(random(), new RAMDirectory());
    IndexWriter w = new IndexWriter(d, new IndexWriterConfig(TEST_VERSION_CURRENT, new MockAnalyzer(random())));
    Document doc = new Document();
    doc.add(newStringField("id", "0", Field.Store.YES));
    w.addDocument(doc);
    DirectoryReader r = w.getReader();
    long version = r.getVersion();
    r.close();

    w.addDocument(doc);
    r = w.getReader();
    long version2 = r.getVersion();
    r.close();
    assert(version2 > version);

    w.deleteDocuments(new Term("id", "0"));
    r = w.getReader();
    w.close();
    long version3 = r.getVersion();
    r.close();
    assert(version3 > version2);
    d.close();
  }

  public void testWhetherDeleteAllDeletesWriteLock() throws Exception {
    Directory d = newFSDirectory(_TestUtil.getTempDir("TestIndexWriter.testWhetherDeleteAllDeletesWriteLock"));
    // Must use SimpleFSLockFactory... NativeFSLockFactory
    // somehow "knows" a lock is held against write.lock
    // even if you remove that file:
    d.setLockFactory(new SimpleFSLockFactory());
    RandomIndexWriter w1 = new RandomIndexWriter(random(), d);
    w1.deleteAll();
    try {
      new RandomIndexWriter(random(), d, newIndexWriterConfig(TEST_VERSION_CURRENT, null).setWriteLockTimeout(100));
      fail("should not be able to create another writer");
    } catch (LockObtainFailedException lofe) {
      // expected
    }
    w1.close();
    d.close();
  }

  public void testChangeIndexOptions() throws Exception {
    Directory dir = newDirectory();
    IndexWriter w = new IndexWriter(dir,
                                    new IndexWriterConfig(TEST_VERSION_CURRENT, new MockAnalyzer(random())));

    FieldType docsAndFreqs = new FieldType(TextField.TYPE_NOT_STORED);
    docsAndFreqs.setIndexOptions(IndexOptions.DOCS_AND_FREQS);

    FieldType docsOnly = new FieldType(TextField.TYPE_NOT_STORED);
    docsOnly.setIndexOptions(IndexOptions.DOCS_ONLY);

    Document doc = new Document();
    doc.add(new Field("field", "a b c", docsAndFreqs));
    w.addDocument(doc);
    w.addDocument(doc);

    doc = new Document();
    doc.add(new Field("field", "a b c", docsOnly));
    w.addDocument(doc);
    w.close();
    dir.close();
  }

  public void testOnlyUpdateDocuments() throws Exception {
    Directory dir = newDirectory();
    IndexWriter w = new IndexWriter(dir,
                                    new IndexWriterConfig(TEST_VERSION_CURRENT, new MockAnalyzer(random())));

    final List<Document> docs = new ArrayList<Document>();
    docs.add(new Document());
    w.updateDocuments(new Term("foo", "bar"),
                      docs);
    w.close();
    dir.close();
  }

  // LUCENE-3872
  public void testPrepareCommitThenClose() throws Exception {
    Directory dir = newDirectory();
    IndexWriter w = new IndexWriter(dir,
                                    new IndexWriterConfig(TEST_VERSION_CURRENT, new MockAnalyzer(random())));

    w.prepareCommit();
    try {
      w.close();
      fail("should have hit exception");
    } catch (IllegalStateException ise) {
      // expected
    }
    w.commit();
    w.close();
    IndexReader r = DirectoryReader.open(dir);
    assertEquals(0, r.maxDoc());
    r.close();
    dir.close();
  }

  // LUCENE-3872
  public void testPrepareCommitThenRollback() throws Exception {
    Directory dir = newDirectory();
    IndexWriter w = new IndexWriter(dir,
                                    new IndexWriterConfig(TEST_VERSION_CURRENT, new MockAnalyzer(random())));

    w.prepareCommit();
    w.rollback();
    assertFalse(DirectoryReader.indexExists(dir));
    dir.close();
  }

  // LUCENE-3872
  public void testPrepareCommitThenRollback2() throws Exception {
    Directory dir = newDirectory();
    IndexWriter w = new IndexWriter(dir,
                                    new IndexWriterConfig(TEST_VERSION_CURRENT, new MockAnalyzer(random())));

    w.commit();
    w.addDocument(new Document());
    w.prepareCommit();
    w.rollback();
    assertTrue(DirectoryReader.indexExists(dir));
    IndexReader r = DirectoryReader.open(dir);
    assertEquals(0, r.maxDoc());
    r.close();
    dir.close();
  }
  
  public void testDontInvokeAnalyzerForUnAnalyzedFields() throws Exception {
    Analyzer analyzer = new Analyzer() {
      @Override
      protected TokenStreamComponents createComponents(String fieldName, Reader reader) {
        throw new IllegalStateException("don't invoke me!");
      }

      @Override
      public int getPositionIncrementGap(String fieldName) {
        throw new IllegalStateException("don't invoke me!");
      }

      @Override
      public int getOffsetGap(String fieldName) {
        throw new IllegalStateException("don't invoke me!");
      }
    };
    Directory dir = newDirectory();
    IndexWriter w = new IndexWriter(dir, newIndexWriterConfig( 
        TEST_VERSION_CURRENT, analyzer));
    Document doc = new Document();
    FieldType customType = new FieldType(StringField.TYPE_NOT_STORED);
    customType.setStoreTermVectors(true);
    customType.setStoreTermVectorPositions(true);
    customType.setStoreTermVectorOffsets(true);
    Field f = newField("field", "abcd", customType);
    doc.add(f);
    doc.add(f);
    Field f2 = newField("field", "", customType);
    doc.add(f2);
    doc.add(f);
    w.addDocument(doc);
    w.close();
    dir.close();
  }
  
  //LUCENE-1468 -- make sure opening an IndexWriter with
  // create=true does not remove non-index files
  
  public void testOtherFiles() throws Throwable {
    Directory dir = newDirectory();
    IndexWriter iw = new IndexWriter(dir, 
        newIndexWriterConfig(TEST_VERSION_CURRENT, new MockAnalyzer(random())));
    iw.addDocument(new Document());
    iw.close();
    try {
      // Create my own random file:
      IndexOutput out = dir.createOutput("myrandomfile", newIOContext(random()));
      out.writeByte((byte) 42);
      out.close();
      
      new IndexWriter(dir, newIndexWriterConfig( TEST_VERSION_CURRENT, new MockAnalyzer(random()))).close();
      
      assertTrue(dir.fileExists("myrandomfile"));
    } finally {
      dir.close();
    }
  }
  
  // here we do better, there is no current segments file, so we don't delete anything.
  // however, if you actually go and make a commit, the next time you run indexwriter
  // this file will be gone.
  public void testOtherFiles2() throws Throwable {
    Directory dir = newDirectory();
    try {
      // Create my own random file:
      IndexOutput out = dir.createOutput("_a.frq", newIOContext(random()));
      out.writeByte((byte) 42);
      out.close();
      
      new IndexWriter(dir, newIndexWriterConfig( TEST_VERSION_CURRENT, new MockAnalyzer(random()))).close();
      
      assertTrue(dir.fileExists("_a.frq"));
      
      IndexWriter iw = new IndexWriter(dir, 
          newIndexWriterConfig(TEST_VERSION_CURRENT, new MockAnalyzer(random())));
      iw.addDocument(new Document());
      iw.close();
      
      assertFalse(dir.fileExists("_a.frq"));
    } finally {
      dir.close();
    }
  }

  // LUCENE-4398
  public void testRotatingFieldNames() throws Exception {
    Directory dir = newFSDirectory(_TestUtil.getTempDir("TestIndexWriter.testChangingFields"));
    IndexWriterConfig iwc = new IndexWriterConfig(TEST_VERSION_CURRENT, new MockAnalyzer(random()));
    iwc.setRAMBufferSizeMB(0.2);
    iwc.setMaxBufferedDocs(-1);
    IndexWriter w = new IndexWriter(dir, iwc);
    int upto = 0;

    FieldType ft = new FieldType(TextField.TYPE_NOT_STORED);
    ft.setOmitNorms(true);

    int firstDocCount = -1;
    for(int iter=0;iter<10;iter++) {
      final int startFlushCount = w.getFlushCount();
      int docCount = 0;
      while(w.getFlushCount() == startFlushCount) {
        Document doc = new Document();
        for(int i=0;i<10;i++) {
          doc.add(new Field("field" + (upto++), "content", ft));
        }
        w.addDocument(doc);
        docCount++;
      }

      if (VERBOSE) {
        System.out.println("TEST: iter=" + iter + " flushed after docCount=" + docCount);
      }

      if (iter == 0) {
        firstDocCount = docCount;
      }

      assertTrue("flushed after too few docs: first segment flushed at docCount=" + firstDocCount + ", but current segment flushed after docCount=" + docCount + "; iter=" + iter, ((float) docCount) / firstDocCount > 0.9);

      if (upto > 5000) {
        // Start re-using field names after a while
        // ... important because otherwise we can OOME due
        // to too many FieldInfo instances.
        upto = 0;
      }
    }
    w.close();
    dir.close();
  }
  
  // LUCENE-4575
  public void testCommitWithUserDataOnly() throws Exception {
    Directory dir = newDirectory();
    IndexWriter writer = new IndexWriter(dir, newIndexWriterConfig(TEST_VERSION_CURRENT, null));
    writer.commit(); // first commit to complete IW create transaction.
    
    // this should store the commit data, even though no other changes were made
    writer.setCommitData(new HashMap<String,String>() {{
      put("key", "value");
    }});
    writer.commit();
    
    DirectoryReader r = DirectoryReader.open(dir);
    assertEquals("value", r.getIndexCommit().getUserData().get("key"));
    r.close();
    
    // now check setCommitData and prepareCommit/commit sequence
    writer.setCommitData(new HashMap<String,String>() {{
      put("key", "value1");
    }});
    writer.prepareCommit();
    writer.setCommitData(new HashMap<String,String>() {{
      put("key", "value2");
    }});
    writer.commit(); // should commit the first commitData only, per protocol

    r = DirectoryReader.open(dir);
    assertEquals("value1", r.getIndexCommit().getUserData().get("key"));
    r.close();
    
    // now should commit the second commitData - there was a bug where 
    // IndexWriter.finishCommit overrode the second commitData
    writer.commit();
    r = DirectoryReader.open(dir);
    assertEquals("IndexWriter.finishCommit may have overridden the second commitData",
        "value2", r.getIndexCommit().getUserData().get("key"));
    r.close();
    
    writer.close();
    dir.close();
  }
  
  @Test
  public void testGetCommitData() throws Exception {
    Directory dir = newDirectory();
    IndexWriter writer = new IndexWriter(dir, newIndexWriterConfig(TEST_VERSION_CURRENT, null));
    writer.setCommitData(new HashMap<String,String>() {{
      put("key", "value");
    }});
    assertEquals("value", writer.getCommitData().get("key"));
    writer.close();
    
    // validate that it's also visible when opening a new IndexWriter
    writer = new IndexWriter(dir, newIndexWriterConfig(TEST_VERSION_CURRENT, null).setOpenMode(OpenMode.APPEND));
    assertEquals("value", writer.getCommitData().get("key"));
    writer.close();
    
    dir.close();
  }
  
  public void testIterableThrowsException() throws IOException {
    Directory dir = newDirectory();
    IndexWriter w = new IndexWriter(dir, newIndexWriterConfig(
        TEST_VERSION_CURRENT, new MockAnalyzer(random())));
    int iters = atLeast(100);
    int docCount = 0;
    int docId = 0;
    Set<String> liveIds = new HashSet<String>();
    for (int i = 0; i < iters; i++) {
      List<Document> docs = new ArrayList<Document>();
      FieldType ft = new FieldType(TextField.TYPE_NOT_STORED);
      FieldType idFt = new FieldType(TextField.TYPE_STORED);
      
      int numDocs = atLeast(4);
      for (int j = 0; j < numDocs; j++) {
        Document doc = new Document();
        doc.add(newField("id", ""+ (docId++), idFt));
        doc.add(newField("foo", _TestUtil.randomSimpleString(random()), ft));
        docs.add(doc);
      }
      boolean success = false;
      try {
        w.addDocuments(new RandomFailingFieldIterable(docs, random()));
        success = true;
      } catch (RuntimeException e) {
        assertEquals("boom", e.getMessage());
      } finally {
        if (success) {
          docCount += docs.size();
          for (Document indexDocument : docs) {
            liveIds.add(indexDocument.get("id"));  
          }
        }
      }
    }
    DirectoryReader reader = w.getReader();
    assertEquals(docCount, reader.numDocs());
    List<AtomicReaderContext> leaves = reader.leaves();
    for (AtomicReaderContext atomicReaderContext : leaves) {
      AtomicReader ar = atomicReaderContext.reader();
      Bits liveDocs = ar.getLiveDocs();
      int maxDoc = ar.maxDoc();
      for (int i = 0; i < maxDoc; i++) {
        if (liveDocs == null || liveDocs.get(i)) {
          assertTrue(liveIds.remove(ar.document(i).get("id")));
        }
      }
    }
    assertTrue(liveIds.isEmpty());
    IOUtils.close(reader, w, dir);
  }

  private static class RandomFailingFieldIterable implements Iterable<IndexDocument> {
    private final List<? extends IndexDocument> docList;
    private final Random random;

    public RandomFailingFieldIterable(List<? extends IndexDocument> docList, Random random) {
      this.docList = docList;
      this.random = random;
    }
    
    @Override
    public Iterator<IndexDocument> iterator() {
      final Iterator<? extends IndexDocument> docIter = docList.iterator();
      return new Iterator<IndexDocument>() {

        @Override
        public boolean hasNext() {
          return docIter.hasNext();
        }

        @Override
        public IndexDocument next() {
          if (random.nextInt(5) == 0) {
            throw new RuntimeException("boom");
          }
          return docIter.next();
        }

        @Override
        public void remove() {throw new UnsupportedOperationException();}
        
        
      };
    }
    
  }
  
}<|MERGE_RESOLUTION|>--- conflicted
+++ resolved
@@ -1094,19 +1094,12 @@
             allowInterrupt = true;
           }
         } catch (ThreadInterruptedException re) {
-<<<<<<< HEAD
-          if (VERBOSE) {
-            System.out.println("TEST: got interrupt");
-            re.printStackTrace(System.out);
-          }
-=======
           // NOTE: important to leave this verbosity/noise
           // on!!  This test doesn't repro easily so when
           // Jenkins hits a fail we need to study where the
           // interrupts struck!
           System.out.println("TEST: got interrupt");
           re.printStackTrace(System.out);
->>>>>>> ffcaecb4
           Throwable e = re.getCause();
           assertTrue(e instanceof InterruptedException);
           if (finish) {
