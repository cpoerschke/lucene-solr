--- conflicted
+++ resolved
@@ -52,16 +52,6 @@
       return this;
     }
 
-<<<<<<< HEAD
-    // We can't reconstruct a SortSpec from a Sort.
-     @Deprecated  // JTODO
-     public Builder setGroupSort(Sort groupSort) {
-  //      this.groupSort = groupSort;
-        return this;
-      }
-
-=======
->>>>>>> 3325cfa2
     public Builder setGroupSortSpec(SortSpec groupSortSpec) {
       this.groupSortSpec = groupSortSpec;
       return this;
