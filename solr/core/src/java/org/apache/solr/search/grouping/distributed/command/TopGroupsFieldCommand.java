/*
 * Licensed to the Apache Software Foundation (ASF) under one or more
 * contributor license agreements.  See the NOTICE file distributed with
 * this work for additional information regarding copyright ownership.
 * The ASF licenses this file to You under the Apache License, Version 2.0
 * (the "License"); you may not use this file except in compliance with
 * the License.  You may obtain a copy of the License at
 *
 *     http://www.apache.org/licenses/LICENSE-2.0
 *
 * Unless required by applicable law or agreed to in writing, software
 * distributed under the License is distributed on an "AS IS" BASIS,
 * WITHOUT WARRANTIES OR CONDITIONS OF ANY KIND, either express or implied.
 * See the License for the specific language governing permissions and
 * limitations under the License.
 */
package org.apache.solr.search.grouping.distributed.command;

import java.io.IOException;
import java.util.ArrayList;
import java.util.Collection;
import java.util.Collections;
import java.util.HashMap;
import java.util.List;

import org.apache.lucene.queries.function.ValueSource;
import org.apache.lucene.search.Collector;
import org.apache.lucene.search.Sort;
import org.apache.lucene.search.grouping.GroupDocs;
import org.apache.lucene.search.grouping.SearchGroup;
import org.apache.lucene.search.grouping.TermGroupSelector;
import org.apache.lucene.search.grouping.TopGroups;
import org.apache.lucene.search.grouping.TopGroupsCollector;
import org.apache.lucene.search.grouping.ValueSourceGroupSelector;
import org.apache.lucene.util.BytesRef;
import org.apache.lucene.util.mutable.MutableValue;
import org.apache.solr.schema.FieldType;
import org.apache.solr.schema.SchemaField;
import org.apache.solr.search.SortSpec;
import org.apache.solr.search.grouping.Command;

/**
 * Defines all collectors for retrieving the second phase and how to handle the collector result.
 */
public class TopGroupsFieldCommand implements Command<TopGroups<BytesRef>> {

  public static class Builder {

    private SchemaField field;
    private SortSpec groupSortSpec;
    private SortSpec withinGroupSortSpec;
    private Collection<SearchGroup<BytesRef>> firstPhaseGroups;
    private Integer maxDocPerGroup;
    private boolean needScores = false;
    private boolean needMaxScore = false;

    public Builder setField(SchemaField field) {
      this.field = field;
      return this;
    }

    public Builder setGroupSortSpec(SortSpec groupSortSpec) {
        this.groupSortSpec = groupSortSpec;
        return this;
    }

    public Builder setWithinGroupSortSpec(SortSpec withinGroupSortSpec) {
        this.withinGroupSortSpec = withinGroupSortSpec;
        return this;
    }

    public Builder setFirstPhaseGroups(Collection<SearchGroup<BytesRef>> firstPhaseGroups) {
      this.firstPhaseGroups = firstPhaseGroups;
      return this;
    }

    public Builder setMaxDocPerGroup(int maxDocPerGroup) {
      this.maxDocPerGroup = maxDocPerGroup;
      return this;
    }

    public Builder setNeedScores(Boolean needScores) {
      this.needScores = needScores;
      return this;
    }

    public Builder setNeedMaxScore(Boolean needMaxScore) {
      this.needMaxScore = needMaxScore;
      return this;
    }

    public TopGroupsFieldCommand build() {
        if (field == null || groupSortSpec == null || groupSortSpec.getSort() == null || withinGroupSortSpec == null ||  withinGroupSortSpec.getSort() == null || firstPhaseGroups == null ||
          maxDocPerGroup == null) {
        throw new IllegalStateException("All required fields must be set");
      }

      return new TopGroupsFieldCommand(field, groupSortSpec, withinGroupSortSpec, firstPhaseGroups, maxDocPerGroup, needScores, needMaxScore);
    }

  }

  private final SchemaField field;
  private final SortSpec groupSortSpec;
  private final SortSpec withinGroupSortSpec;
  private final Collection<SearchGroup<BytesRef>> firstPhaseGroups;
  private final int maxDocPerGroup;
  private final boolean needScores;
  private final boolean needMaxScore;
  private TopGroupsCollector secondPassCollector;

  private TopGroupsFieldCommand(SchemaField field,
                                SortSpec groupSortSpec,
                                SortSpec withinGroupSortSpec,
                                Collection<SearchGroup<BytesRef>> firstPhaseGroups,
                                int maxDocPerGroup,
                                boolean needScores,
                                boolean needMaxScore) {
    this.field = field;
    this.groupSortSpec = groupSortSpec;
    this.withinGroupSortSpec = withinGroupSortSpec;
    this.firstPhaseGroups = firstPhaseGroups;
    this.maxDocPerGroup = maxDocPerGroup;
    this.needScores = needScores;
    this.needMaxScore = needMaxScore;
  }

  @Override
  public List<Collector> create() throws IOException {
    if (firstPhaseGroups.isEmpty()) {
      return Collections.emptyList();
    }

    final Sort groupSort = groupSortSpec.getSort();
    final Sort withinGroupSort = withinGroupSortSpec.getSort();

    final List<Collector> collectors = new ArrayList<>(1);
    final FieldType fieldType = field.getType();
    if (fieldType.getNumberType() != null) {
      ValueSource vs = fieldType.getValueSource(field, null);
      Collection<SearchGroup<MutableValue>> v = GroupConverter.toMutable(field, firstPhaseGroups);
<<<<<<< HEAD
      secondPassCollector = new FunctionSecondPassGroupingCollector(
          v, groupSort, withinGroupSort, maxDocPerGroup, needScores, needMaxScore, true, vs, new HashMap<Object,Object>()
      );
    } else {
      secondPassCollector = new TermSecondPassGroupingCollector(
          field.getName(), firstPhaseGroups, groupSort, withinGroupSort, maxDocPerGroup, needScores, needMaxScore, true
=======
      secondPassCollector = new TopGroupsCollector<>(new ValueSourceGroupSelector(vs, new HashMap<>()),
          v, groupSort, sortWithinGroup, maxDocPerGroup, needScores, needMaxScore, true
      );
    } else {
      secondPassCollector = new TopGroupsCollector<>(new TermGroupSelector(field.getName()),
          firstPhaseGroups, groupSort, sortWithinGroup, maxDocPerGroup, needScores, needMaxScore, true
>>>>>>> 00f0c302
      );
    }
    collectors.add(secondPassCollector);
    return collectors;
  }

  @Override
  @SuppressWarnings("unchecked")
  public TopGroups<BytesRef> result() {
    if (firstPhaseGroups.isEmpty()) {
      return new TopGroups<>(groupSortSpec.getSort().getSort(), withinGroupSortSpec.getSort().getSort(), 0, 0, new GroupDocs[0], Float.NaN);
    }

    FieldType fieldType = field.getType();
    if (fieldType.getNumberType() != null) {
      return GroupConverter.fromMutable(field, secondPassCollector.getTopGroups(0));
    } else {
      return secondPassCollector.getTopGroups(0);
    }
  }

  @Override
  public String getKey() {
    return field.getName();
  }

  @Override
  public Sort getGroupSort() {
      return groupSortSpec.getSort();
  }

  @Override
  public Sort getWithinGroupSort() {
      return withinGroupSortSpec.getSort();
  }

  @Override
  public SortSpec getGroupSortSpec() {
    return groupSortSpec;
  }

  @Override
  public SortSpec getWithinGroupSortSpec() {
      return withinGroupSortSpec;
  }

}<|MERGE_RESOLUTION|>--- conflicted
+++ resolved
@@ -139,21 +139,12 @@
     if (fieldType.getNumberType() != null) {
       ValueSource vs = fieldType.getValueSource(field, null);
       Collection<SearchGroup<MutableValue>> v = GroupConverter.toMutable(field, firstPhaseGroups);
-<<<<<<< HEAD
-      secondPassCollector = new FunctionSecondPassGroupingCollector(
-          v, groupSort, withinGroupSort, maxDocPerGroup, needScores, needMaxScore, true, vs, new HashMap<Object,Object>()
-      );
-    } else {
-      secondPassCollector = new TermSecondPassGroupingCollector(
-          field.getName(), firstPhaseGroups, groupSort, withinGroupSort, maxDocPerGroup, needScores, needMaxScore, true
-=======
       secondPassCollector = new TopGroupsCollector<>(new ValueSourceGroupSelector(vs, new HashMap<>()),
-          v, groupSort, sortWithinGroup, maxDocPerGroup, needScores, needMaxScore, true
+          v, groupSort, withinGroupSort, maxDocPerGroup, needScores, needMaxScore, true
       );
     } else {
       secondPassCollector = new TopGroupsCollector<>(new TermGroupSelector(field.getName()),
-          firstPhaseGroups, groupSort, sortWithinGroup, maxDocPerGroup, needScores, needMaxScore, true
->>>>>>> 00f0c302
+          firstPhaseGroups, groupSort, withinGroupSort, maxDocPerGroup, needScores, needMaxScore, true
       );
     }
     collectors.add(secondPassCollector);
