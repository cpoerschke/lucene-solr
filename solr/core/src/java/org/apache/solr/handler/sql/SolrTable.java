--- conflicted
+++ resolved
@@ -799,10 +799,7 @@
                                   String query,
                                   List<Pair<String, String>> metricPairs,
                                   List<Map.Entry<String, Class>> fields) {
-<<<<<<< HEAD
-=======
-
->>>>>>> ea79c668
+
 
     Map<String, Class> fmap = new HashMap();
     for(Map.Entry<String, Class> entry : fields) {
